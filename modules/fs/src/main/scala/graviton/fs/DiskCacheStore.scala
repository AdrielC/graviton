package graviton.fs

import graviton.*
import zio.*
import zio.ZLayer.Derive.Default
import zio.cache.*
import zio.stream.*
import zio.Duration
import java.nio.file.{Files, Path}

import java.net.URI

/**
 * Local-disk [[CacheStore]] backed by [[zio.cache.Cache]]. Cached entries are
 * stored under `root/<hash-hex>` and validated against the expected hash
 * before being served.
 */
final class DiskCacheStore private (
  root: DiskCacheStore.Root,
  cache: Cache[Hash, Throwable, Bytes],
  loaderRef: FiberRef[Hash => Task[Chunk[Byte]]],
) extends CacheStore:


  export DiskCacheStore.{toURI, toPath, given}

  private def pathFor(hash: Hash): Path =
    Path.of(root.toURI.toASCIIString()).resolve(hash.hex)

  private def fromChunk(ch: Chunk[Byte]): Bytes = Bytes(ZStream.fromChunk(ch))

  def fetch(
    hash: Hash,
    download: => Task[Bytes],
    useCache: Boolean,
  ): Task[Bytes] =
    if !useCache then
      for
        data  <- download
        chunk <- data.runCollect
        _     <- DiskCacheStore.verify(hash, chunk)
      yield fromChunk(chunk)
    else
      loaderRef.locally((_: Hash) => download.flatMap(_.runCollect)) {
        cache.get(hash)
      }

  def invalidate(hash: Hash): UIO[Unit] =
    cache.invalidate(hash) *>
<<<<<<< HEAD
      ZIO
        .attempt(Files.deleteIfExists(pathFor(hash)))
        .mapError(e => GravitonError.NotFound(s"failed to invalidate cache for hash ${hash.hex}", e))
        .ignoreLogged
=======
      ZIO.attempt(Files.deleteIfExists(pathFor(hash)))
      .mapError(e => GravitonError.NotFound(s"failed to invalidate cache for hash ${hash.hex}", Some(e)))
      .ignoreLogged
>>>>>>> e4742d9d

object DiskCacheStore:

  case class Conf(
    root: URI,
    capacity: Int = 1024,
    ttl: Duration = Duration.Infinity,
  )

  object Conf:

    object Defaults:
      val defaultCapacity = 1024 * 1024 * 1024 * 10 // 10GB
      val defaultTtl = 24.hours
      val defaultRoot: URI = URI.create("file:///tmp/")
      val defaultCacheDir: Path = Path.of("/.graviton/cache")
      
      val staticConf: Conf = Conf(
        URI.create("file:///tmp/.graviton/cache"), 
        defaultCapacity, 
        defaultTtl
      )
    end Defaults



    def defaultFromSystem: Task[Conf] = 
      for
        home <- System.property("user.home")
        .flatMap(ZIO.fromOption(_).map(URI.create))
        .orElse(ZIO.succeed(Defaults.defaultRoot))
        root <- ZIO.attempt(home.resolve(Defaults.defaultCacheDir.toUri()))
        .orElse(ZIO.attempt(Defaults.defaultCacheDir.toUri()))
        .mapError(e => GravitonError.BackendUnavailable(s"failed to resolve default cache directory", Some(e)))
      yield Conf(root, Defaults.defaultCapacity, Defaults.defaultTtl)

    // Create a custom compile time macro with MirrorOrProduct
    import scala.deriving.*


    // case class to NamedTuple

    trait ToMap[-A]:
      extension (a: A) inline def toMap(nested: String*): Map[String, String]
    end ToMap 

    object ToMap:

      given [A <: Product] => ToMap[A]:
        extension (a: A) inline def toMap(nested: String*): Map[String, String] =
          val mirror = compiletime.summonInline[Mirror.ProductOf[A]]
          val m = mirror.fromProduct(a)

          m.productElementNames
          .zip(m.productIterator).map { case (name, value) =>
            s"$name" -> s"${value}"
          }.toMap
        end extension
      end given

    given config: Config[Conf] =

<<<<<<< HEAD
      (Config.uri("root").withDefault(URI.create("file:///tmp/graviton/cache")) ++
        Config.int("capacity").withDefault(1024) ++
        Config.duration("ttl").withDefault(Duration.Infinity))
        .map(Conf(_, _, _))
=======
      (Config.uri("root").withDefault(Defaults.staticConf.root) ++
      Config.int("capacity").withDefault(Defaults.staticConf.capacity) ++
      Config.duration("ttl").withDefault(Defaults.staticConf.ttl))
      .map(Conf(_, _, _))
    
    export ToMap.given

    val defaultProvider = 
      val packages = List("DiskCacheStore", "fs", "graviton")
      ConfigProvider.fromMap(
        Defaults.staticConf.toMap(packages *)
      )
      .orElse(ConfigProvider.propsProvider)
      .orElse(ConfigProvider.envProvider)
      .nested(packages.reverse.mkString("."))

    given Default.WithContext[Any, Throwable, Conf] = 
      Default.fromZIO(ZIO.config[Conf].provideEnvironment(
        ZEnvironment(defaultProvider)
      ).orElse(defaultFromSystem))
>>>>>>> e4742d9d

  private def verify(hash: Hash, data: Chunk[Byte]): Task[Unit] =
    for
      dig <- Hashing.compute(Bytes(ZStream.fromChunk(data)), hash.algo)
      _   <- ZIO
               .fail(RuntimeException("hash mismatch"))
               .unless(dig.toList == hash.bytes.toList)
    yield ()

  extension (uri: URI)
    def toPath: Path = Path.of(uri.toASCIIString())

  private def loader(
    root: URI,
    ref: FiberRef[Hash => Task[Chunk[Byte]]],
  )(hash: Hash): Task[Bytes] =
    val path                                = root.resolve(hash.hex)

    def downloadAndWrite: Task[Bytes] =
      for
        remote <- ref.get
        chunk  <- remote(hash)
        _      <- verify(hash, chunk)
        res    <- ZStream.fromChunk(chunk).run(ZSink.fromFileURI(path))
      yield Bytes(ZStream.fromChunk(chunk))
    for
      
      exists <- ZIO.attempt(Files.exists(path.toPath))
      chunk  <-
        if exists then
          for
            bytes <- ZIO.attempt(Bytes(ZStream.fromFileURI(path)))
            ok  <- Hashing
                     .compute(bytes, hash.algo)
                     .map(_ == hash.bytes)
            res <- if ok then ZIO.succeed(bytes) else downloadAndWrite
          yield res
        else downloadAndWrite
    yield chunk


  
  /** Construct a [[DiskCacheStore]]. */
  def make(
    root: URI | Path,
    capacity: Int = 1024,
    ttl: Duration = Duration.Infinity,
  ): ZIO[Scope, Nothing, DiskCacheStore] =
    for
      ref   <- FiberRef.make[Hash => Task[Chunk[Byte]]]((_: Hash) => 
        ZIO.fail(RuntimeException("no loader")))
      cache <- Cache.make[Hash, Any, Throwable, Bytes](
                 capacity,
                 ttl,
                 Lookup(loader(root.toURI, ref)),
               )
    yield DiskCacheStore(root, cache, ref)

  def layer(
    root: URI,
    capacity: Int = 1024,
    ttl: Duration = Duration.Infinity,
  ): ZLayer[Any, Nothing, DiskCacheStore] =
    ZLayer.scoped(make(root, capacity, ttl))

  def default: ZLayer[Any, Throwable, DiskCacheStore] =
    ZLayer.scoped:
      for
<<<<<<< HEAD
        root  <- ZIO.config[Conf]
        layer <- make(Path.of(root.root.toASCIIString()), root.capacity, root.ttl)
      yield layer

    layer(
      Path.of(System.getProperty("user.home"), ".graviton", "cache"),
      capacity = 1024,
      ttl = Duration.Infinity,
    )
=======
        conf <- ZIO.config[Conf]
        .logError("failed to load cache config, using default")
        .orElse(ZIO.service[Conf].provideLayer(Default[Conf].layer))
        layer <- make(conf.root, conf.capacity, conf.ttl)
      yield layer


  type Root = URI | Path
  extension (uri: Root)
    def toURI: URI = uri match 
      case p: Path => p.toUri()
      case u: URI => u
  end extension
>>>>>>> e4742d9d
<|MERGE_RESOLUTION|>--- conflicted
+++ resolved
@@ -47,16 +47,9 @@
 
   def invalidate(hash: Hash): UIO[Unit] =
     cache.invalidate(hash) *>
-<<<<<<< HEAD
-      ZIO
-        .attempt(Files.deleteIfExists(pathFor(hash)))
-        .mapError(e => GravitonError.NotFound(s"failed to invalidate cache for hash ${hash.hex}", e))
-        .ignoreLogged
-=======
       ZIO.attempt(Files.deleteIfExists(pathFor(hash)))
       .mapError(e => GravitonError.NotFound(s"failed to invalidate cache for hash ${hash.hex}", Some(e)))
       .ignoreLogged
->>>>>>> e4742d9d
 
 object DiskCacheStore:
 
@@ -119,12 +112,6 @@
 
     given config: Config[Conf] =
 
-<<<<<<< HEAD
-      (Config.uri("root").withDefault(URI.create("file:///tmp/graviton/cache")) ++
-        Config.int("capacity").withDefault(1024) ++
-        Config.duration("ttl").withDefault(Duration.Infinity))
-        .map(Conf(_, _, _))
-=======
       (Config.uri("root").withDefault(Defaults.staticConf.root) ++
       Config.int("capacity").withDefault(Defaults.staticConf.capacity) ++
       Config.duration("ttl").withDefault(Defaults.staticConf.ttl))
@@ -145,7 +132,6 @@
       Default.fromZIO(ZIO.config[Conf].provideEnvironment(
         ZEnvironment(defaultProvider)
       ).orElse(defaultFromSystem))
->>>>>>> e4742d9d
 
   private def verify(hash: Hash, data: Chunk[Byte]): Task[Unit] =
     for
@@ -214,17 +200,6 @@
   def default: ZLayer[Any, Throwable, DiskCacheStore] =
     ZLayer.scoped:
       for
-<<<<<<< HEAD
-        root  <- ZIO.config[Conf]
-        layer <- make(Path.of(root.root.toASCIIString()), root.capacity, root.ttl)
-      yield layer
-
-    layer(
-      Path.of(System.getProperty("user.home"), ".graviton", "cache"),
-      capacity = 1024,
-      ttl = Duration.Infinity,
-    )
-=======
         conf <- ZIO.config[Conf]
         .logError("failed to load cache config, using default")
         .orElse(ZIO.service[Conf].provideLayer(Default[Conf].layer))
@@ -237,5 +212,4 @@
     def toURI: URI = uri match 
       case p: Path => p.toUri()
       case u: URI => u
-  end extension
->>>>>>> e4742d9d
+  end extension