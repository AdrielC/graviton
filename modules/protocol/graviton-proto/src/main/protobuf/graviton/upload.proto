--- conflicted
+++ resolved
@@ -2,21 +2,6 @@
 
 package io.graviton.blobstore.v1;
 
-<<<<<<< HEAD
-message StartUpload {
-  string upload_id = 1;
-  uint64 total_size = 2;
-  map<string, string> attributes = 3;
-}
-
-message UploadChunk {
-  bytes payload = 1;
-  uint64 offset = 2;
-}
-
-message CompleteUpload {
-  bytes expected_hash = 1;
-=======
 option java_multiple_files = true;
 option java_package = "io.graviton.blobstore.v1";
 option java_outer_classname = "UploadProto";
@@ -76,7 +61,6 @@
   bytes   data          = 4;
   bool    last          = 5;
   optional string checksum = 6;
->>>>>>> cb7aeb3e
 }
 
 message Complete {
@@ -86,14 +70,6 @@
   optional bytes  manifest_bytes        = 4;
 }
 
-<<<<<<< HEAD
-message UploadMessage {
-  oneof value {
-    StartUpload start = 1;
-    UploadChunk chunk = 2;
-    CompleteUpload complete = 3;
-    UploadAck ack = 4;
-=======
 message Subscribe {
   string session_id        = 1;
   repeated string topics   = 2;
@@ -117,7 +93,6 @@
     Event    event     = 5;
     Error    error     = 6;
     Pong     pong      = 7;
->>>>>>> cb7aeb3e
   }
 }
 
