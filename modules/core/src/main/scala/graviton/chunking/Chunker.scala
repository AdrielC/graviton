--- conflicted
+++ resolved
@@ -8,6 +8,7 @@
 import graviton.GravitonError
 import io.github.iltotore.iron.constraint.all.*
 import io.github.iltotore.iron.{zio as _, *}
+
 
 /** Splits a byte stream into logical chunks. */
 trait Chunker:
@@ -21,29 +22,25 @@
     Constraint[Int, GreaterEqual[Min]],
     Constraint[Int, GreaterEqual[Avg]],
   )
+    
 
   /** Chunk size bounds used by algorithms such as FastCDC. */
-<<<<<<< HEAD
-  final case class Bounds[Min <: Int, Avg <: Min, Max <: Avg](
-    min: Min :| Greater[0],
-    avg: Avg :| GreaterEqual[Min],
-    max: Max :| GreaterEqual[Avg],
-=======
   final case class Bounds[Min <: Int, Avg <: Int, Max <: Int](
     min: ((Min) :| Greater[0]),
     avg: ((Avg) :| Greater[Min]),
     max: ((Max) :| Greater[Avg])
->>>>>>> e4742d9d
   )
   object Bounds:
+    
+
 
     // @scala.annotation.publicInBinary
     // inline def apply[Min <: Int, Avg <: Int, Max <: Int](
     //   using Min: RuntimeConstraint[Min, Greater[0]], Avg: RuntimeConstraint[Avg, GreaterEqual[Min]], Max: RuntimeConstraint[Max, GreaterEqual[Avg]]
     // ): Bounds[Min, Avg, Max] =
     //   Bounds(
-    //     compiletime.constValue[Min].refineUnsafe[Greater[0]],
-    //     compiletime.constValue[Avg].refineUnsafe[GreaterEqual[Min]],
+    //     compiletime.constValue[Min].refineUnsafe[Greater[0]], 
+    //     compiletime.constValue[Avg].refineUnsafe[GreaterEqual[Min]], 
     //     compiletime.constValue[Max].refineUnsafe[GreaterEqual[Avg]]
     //   )
   end Bounds
@@ -122,16 +119,10 @@
       )
   end fromStrategy
 
-<<<<<<< HEAD
-  inline val _min                          = 1024
-  inline def _avg: Int :| Greater[1024]    = 1048576
-  inline def _max: Int :| Greater[1048576] = 1073741824
-=======
 
   final type Min = 1024
   final type Avg = 1048576
   final type Max = 1073741824
->>>>>>> e4742d9d
 
   val _min: (Min :| Greater[0]) = valueOf[Min].assume[Greater[0]]
   val _avg: (Avg :| Greater[Min]) = valueOf[Avg].assume[Greater[Min]]
