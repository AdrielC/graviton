package graviton.impl

import graviton.*
import graviton.core.model.*
import zio.*
import zio.stream.*
import java.time.Instant
import graviton.domain.{HashBytes, NonNegInt}

import graviton.core.BlockManifestEntry

final case class BlockState(refs: NonNegInt, unreferencedAt: Option[Instant])

final class InMemoryBlockStore private (
  index: Ref[Map[BlockKey, BlockState]],
  stores: Map[BlobStoreId, BlobStore],
  primary: BlobStore,
  resolver: BlockResolver,
<<<<<<< HEAD
) extends BlockStore
    with graviton.core.BlockStore:

  def putBlock(block: Block): ZIO[Any, Throwable, BlockKey] =
    ???

  def getBlock(key: BlockKey, range: Option[ByteRange] = None): IO[Throwable, Option[Block]] =
    ???

  def readBlocks(key: FileKey): IO[Throwable, Option[Blocks]] =
    ???

  def delete(key: FileKey): IO[Throwable, Boolean] =
    ???

  def exists(key: FileKey): IO[Throwable, Boolean] =
    ???

  def listKeys(matcher: BinaryKeyMatcher): ZStream[Any, Throwable, FileKey] =
    ???

  def findBinary(key: FileKey): IO[Throwable, Option[Bytes]] =
    ???

  def ingest: ZSink[Any, Throwable, Bytes, Nothing, (FileKey.CasKey.FileKey, BlockManifest)] =
    ???
=======
) extends BlockStore:
>>>>>>> e4742d9d

  // private val MaxBlockSize: Int = Limits.MAX_BLOCK_SIZE_IN_BYTES

  def putBlock(block: Block): ZIO[Any, Throwable, BlockKey] =
    val algo = HashAlgorithm.SHA256
    for
      dig <- Hashing.compute(block.toBytesStream, algo)
      key = BlockKey(Hash(dig, algo), block.blockSize)
      state <- index.get.map(_.get(key))
      _ <- state match
            case Some(st) =>
              index.update(_.updated(key, st.copy(refs = NonNegInt.applyUnsafe(st.refs.value + 1), unreferencedAt = None)))
            case None =>
              index.update(_ + (key -> BlockState(NonNegInt(1), None)))
    yield key

  def storeBlocks: ZPipeline[Any, GravitonError, Block, BlockManifestEntry] =
    val algo = HashAlgorithm.SHA256
    ZPipeline.unwrapScoped:
<<<<<<< HEAD
      for
        hasher  <- Hashing.hasher(algo).mapError(e => GravitonError.BackendUnavailable(Option(e.getMessage).getOrElse(e.toString)))
        pipeline = ZPipeline.identity[Block].mapZIO { block =>
                     for

                       u     <- hasher.update(block)
                       dig   <- hasher.digest
                       key    = BlockKey(Hash(dig, algo), block.blockSize)
                       state <- index.get.map(_.get(key))
                       _     <- state match
                                  case Some(st) =>
                                    index.update(
                                      _.updated(key, st.copy(refs = NonNegInt.applyUnsafe(st.refs.value + 1), unreferencedAt = None))
                                    )
                                  case None     =>
                                    val data = Bytes(ZStream.fromChunk(block.bytes))
                                    for
                                      _      <- primary.write(key, data).mapError(e => GravitonError.BackendUnavailable(e.getMessage))
                                      status <- primary.status
                                      _      <- resolver.record(key, BlockSector(primary.id, status))
                                      _      <- index.update(_ + (key -> BlockState(NonNegInt(1), None)))
                                    yield ()
                     yield BlockManifestEntry(Index.zero, block.blockSize, key.toBinaryKey)
                   }
=======
      for 
        hasher <- Hashing.hasher(algo)
        .mapError(e => GravitonError.BackendUnavailable(Option(e.getMessage)
        .getOrElse(e.toString)))

        fileHasher <- Hashing.hasher(algo)
                .mapError(e => GravitonError.BackendUnavailable(Option(e.getMessage)
                .getOrElse(e.toString)))
        
        pipeline = ZPipeline.identity[Block].mapZIO { block =>
          for
            dig      <- (hasher.update(block) *> hasher.digest) <&> (fileHasher.update(block))
            key     = BlockKey(Hash(dig, algo), block.blockSize)
            state  <- index.get.map(_.get(key))
            _      <- state match
                        case Some(st) =>
                          index.update(
                            _.updated(key, st.copy(refs = NonNegInt.applyUnsafe(st.refs.value + 1), unreferencedAt = None))
                          )
                        case None     =>
                          val data = Bytes(ZStream.fromChunk(block.bytes))
                          for
                            _      <- primary.write(key, data).mapError(e => GravitonError.BackendUnavailable(e.getMessage))
                            status <- primary.status
                            _      <- resolver.record(key, BlockSector(primary.id, status))
                            _      <- index.update(_ + (key -> BlockState(NonNegInt(1), None)))
                          yield ()
          yield BlockManifestEntry(Index.zero, block.blockSize, key.toBinaryKey)
        }
>>>>>>> e4742d9d
      yield pipeline

  def put: ZSink[Any, GravitonError, Byte, Nothing, BlockKey] =
    ZSink.collectAll[Byte].mapZIO { data =>
      val key = BlockKey(Hash(HashBytes.applyUnsafe(data), HashAlgorithm.SHA256), BlockSize.applyUnsafe(data.length))
      index
        .update(_ + (key -> BlockState(NonNegInt(1), None)))
        .as(key)
    }

  def get(
    key: BlockKey,
    range: Option[ByteRange] = None,
  ): IO[Throwable, Option[Bytes]] =
    resolver.resolve(key).flatMap { sectors =>
      def loop(rem: Chunk[BlockSector]): IO[Throwable, Option[Bytes]] =
        rem.headOption match
          case None      => ZIO.succeed(None)
          case Some(sec) =>
            stores.get(sec.blobStoreId) match
              case None        => loop(rem.drop(1))
              case Some(store) =>
                store.read(key, range).flatMap {
                  case None => loop(rem.drop(1))
                  case s    => ZIO.succeed(s)
                }
      loop(sectors)
    }

  def has(key: BlockKey): IO[Throwable, Boolean] =
    index.get.map(_.get(key).exists(_.refs > 0))

  def delete(key: BlockKey): IO[Throwable, Boolean] =
    Clock.instant.flatMap { now =>
      index.modify { m =>
        m.get(key) match
          case Some(state) if state.refs > 0 =>
            val updated =
              if state.refs == NonNegInt(1) then state.copy(refs = NonNegInt(0), unreferencedAt = Some(now))
              else state.copy(refs = NonNegInt.option(state.refs - 1).getOrElse(NonNegInt(0)), unreferencedAt = None)
            (true, m.updated(key, updated))
          case _                             => (false, m)
      }
    }

  def list(selector: BlockKeySelector): ZStream[Any, Throwable, BlockKey] =
    ZStream.fromZIO(index.get).flatMap { set =>
      val all = set.collect { case (k, st) if st.refs > 0 => k }.toVector
      selector.prefix match
        case None    => ZStream.fromIterable(all)
        case Some(p) =>
          ZStream.fromIterable(
            all.filter(_.hash.bytes.take(p.length) == p.toChunk)
          )
    }

  def gc(config: GcConfig): UIO[Int] =
    for
      now      <- Clock.instant
      toDelete <- index.modify { m =>
                    val (del, keep) = m.partition { case (_, st) =>
                      st.refs == 0 && st.unreferencedAt.exists { ts =>
                        val cutoff =
                          ts.plus(java.time.Duration.ofNanos(config.retention.toNanos))
                        cutoff.isBefore(now) || cutoff.equals(now)
                      }
                    }
                    (del.keySet, keep)
                  }
      _        <- ZIO.foreachDiscard(toDelete)(k => primary.delete(k).ignore)
    yield toDelete.size

object InMemoryBlockStore:

  def live(backups: Seq[BlobStore] = Nil): URLayer[BlobStore & BlockResolver, InMemoryBlockStore] =
    ZLayer.fromFunction((primary: BlobStore, resolver: BlockResolver) => ZLayer.fromZIO(make(primary, resolver, backups))).flatten

  val layer: URLayer[Ref[Map[BlockKey, BlockState]] & Map[BlobStoreId, BlobStore] & (BlobStore & BlockResolver), InMemoryBlockStore] =
    ZLayer.derive[InMemoryBlockStore]

  def make(
    primary: BlobStore,
    resolver: BlockResolver,
    others: Seq[BlobStore] = Seq.empty,
  ): UIO[InMemoryBlockStore] =
    Ref.make(Map.empty[BlockKey, BlockState]).map { ref =>
      val all = (primary +: others).map(bs => bs.id -> bs).toMap
      new InMemoryBlockStore(ref, all, primary, resolver)
    }<|MERGE_RESOLUTION|>--- conflicted
+++ resolved
@@ -16,36 +16,7 @@
   stores: Map[BlobStoreId, BlobStore],
   primary: BlobStore,
   resolver: BlockResolver,
-<<<<<<< HEAD
-) extends BlockStore
-    with graviton.core.BlockStore:
-
-  def putBlock(block: Block): ZIO[Any, Throwable, BlockKey] =
-    ???
-
-  def getBlock(key: BlockKey, range: Option[ByteRange] = None): IO[Throwable, Option[Block]] =
-    ???
-
-  def readBlocks(key: FileKey): IO[Throwable, Option[Blocks]] =
-    ???
-
-  def delete(key: FileKey): IO[Throwable, Boolean] =
-    ???
-
-  def exists(key: FileKey): IO[Throwable, Boolean] =
-    ???
-
-  def listKeys(matcher: BinaryKeyMatcher): ZStream[Any, Throwable, FileKey] =
-    ???
-
-  def findBinary(key: FileKey): IO[Throwable, Option[Bytes]] =
-    ???
-
-  def ingest: ZSink[Any, Throwable, Bytes, Nothing, (FileKey.CasKey.FileKey, BlockManifest)] =
-    ???
-=======
 ) extends BlockStore:
->>>>>>> e4742d9d
 
   // private val MaxBlockSize: Int = Limits.MAX_BLOCK_SIZE_IN_BYTES
 
@@ -65,32 +36,6 @@
   def storeBlocks: ZPipeline[Any, GravitonError, Block, BlockManifestEntry] =
     val algo = HashAlgorithm.SHA256
     ZPipeline.unwrapScoped:
-<<<<<<< HEAD
-      for
-        hasher  <- Hashing.hasher(algo).mapError(e => GravitonError.BackendUnavailable(Option(e.getMessage).getOrElse(e.toString)))
-        pipeline = ZPipeline.identity[Block].mapZIO { block =>
-                     for
-
-                       u     <- hasher.update(block)
-                       dig   <- hasher.digest
-                       key    = BlockKey(Hash(dig, algo), block.blockSize)
-                       state <- index.get.map(_.get(key))
-                       _     <- state match
-                                  case Some(st) =>
-                                    index.update(
-                                      _.updated(key, st.copy(refs = NonNegInt.applyUnsafe(st.refs.value + 1), unreferencedAt = None))
-                                    )
-                                  case None     =>
-                                    val data = Bytes(ZStream.fromChunk(block.bytes))
-                                    for
-                                      _      <- primary.write(key, data).mapError(e => GravitonError.BackendUnavailable(e.getMessage))
-                                      status <- primary.status
-                                      _      <- resolver.record(key, BlockSector(primary.id, status))
-                                      _      <- index.update(_ + (key -> BlockState(NonNegInt(1), None)))
-                                    yield ()
-                     yield BlockManifestEntry(Index.zero, block.blockSize, key.toBinaryKey)
-                   }
-=======
       for 
         hasher <- Hashing.hasher(algo)
         .mapError(e => GravitonError.BackendUnavailable(Option(e.getMessage)
@@ -120,16 +65,19 @@
                           yield ()
           yield BlockManifestEntry(Index.zero, block.blockSize, key.toBinaryKey)
         }
->>>>>>> e4742d9d
       yield pipeline
+    
+    
 
   def put: ZSink[Any, GravitonError, Byte, Nothing, BlockKey] =
     ZSink.collectAll[Byte].mapZIO { data =>
-      val key = BlockKey(Hash(HashBytes.applyUnsafe(data), HashAlgorithm.SHA256), BlockSize.applyUnsafe(data.length))
-      index
-        .update(_ + (key -> BlockState(NonNegInt(1), None)))
-        .as(key)
+      val key = BlockKey(
+        Hash(HashBytes.applyUnsafe(data), 
+      HashAlgorithm.SHA256), BlockSize.applyUnsafe(data.length))
+      index.update(_ + (key -> BlockState(NonNegInt(1), None)))
+      .as(key)
     }
+
 
   def get(
     key: BlockKey,
@@ -195,10 +143,19 @@
 
 object InMemoryBlockStore:
 
-  def live(backups: Seq[BlobStore] = Nil): URLayer[BlobStore & BlockResolver, InMemoryBlockStore] =
-    ZLayer.fromFunction((primary: BlobStore, resolver: BlockResolver) => ZLayer.fromZIO(make(primary, resolver, backups))).flatten
+  def live(backups: Seq[BlobStore] = Nil): URLayer[
+      BlobStore & 
+      BlockResolver, 
+      InMemoryBlockStore] =
+    ZLayer.fromFunction((primary: BlobStore, resolver: BlockResolver) => 
+      ZLayer.fromZIO(make(primary, resolver, backups))
+    ).flatten
 
-  val layer: URLayer[Ref[Map[BlockKey, BlockState]] & Map[BlobStoreId, BlobStore] & (BlobStore & BlockResolver), InMemoryBlockStore] =
+  val layer: URLayer[
+    Ref[Map[BlockKey, BlockState]] & 
+    Map[BlobStoreId, BlobStore] & 
+    (BlobStore & BlockResolver), 
+    InMemoryBlockStore] =
     ZLayer.derive[InMemoryBlockStore]
 
   def make(
