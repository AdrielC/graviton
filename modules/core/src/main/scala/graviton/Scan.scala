--- conflicted
+++ resolved
@@ -168,60 +168,28 @@
     ): Scan.Aux[I, O2, Tuple.Concat[self.State, Tuple1[Option[ToState[S2]]]]] =
       Scan.statefulTuple[I, O2, Tuple.Concat[self.State, Tuple1[Option[ToState[S2]]]]](
         self.initial ++ (Tuple1(Option.empty[ToState[S2]]): Tuple1[Option[ToState[S2]]])
-      )((s, i: I) =>
+      )((s, i: I) =>  
         val (s2: self.State, os: Chunk[O]) = self.step(s.drop(1).asInstanceOf[self.State], i)
         os.headOption match
-          case None    =>
-            ((s2.drop(1).asInstanceOf[self.State] ++ (Tuple1(Option.empty[ToState[S2]]): Tuple1[Option[ToState[S2]]]), Chunk.empty[O2]))
-          case Some(o) =>
+          case None => ((s2.drop(1).asInstanceOf[self.State] ++ (Tuple1(Option.empty[ToState[S2]]): Tuple1[Option[ToState[S2]]]), Chunk.empty[O2]))
+          case Some(o) => 
             val newSc: Scan.Aux[O, O2, S2] = that(o)
-            val newState: ToState[S2]      = newSc.initial
-            val (newState2, o3)            = newSc.step(newState, o)
-
-            def loop(
-              acc: (Option[(Scan.Aux[O, O2, S2], ToState[S2])], Chunk[O2]),
-              o: O,
-            ): (Option[(Scan.Aux[O, O2, S2], ToState[S2])], Chunk[O2]) =
+            val newState: ToState[S2] = newSc.initial
+            val (newState2, o3) = newSc.step(newState, o)
+
+
+            def loop(acc: (Option[(Scan.Aux[O, O2, S2], ToState[S2])], Chunk[O2]), o: O): (Option[(Scan.Aux[O, O2, S2], ToState[S2])], Chunk[O2]) = {
               acc match
-                case (None, o2)                         =>
+                case (None, o2) => 
                   val newSc: Scan.Aux[O, O2, S2] = that(o)
-                  val newState: ToState[S2]      = newSc.initial
-                  val (newState2, o3)            = newSc.step(newState, o)
+                  val newState: ToState[S2] = newSc.initial
+                  val (newState2, o3) = newSc.step(newState, o)
                   (Some((newSc, newState2)), o2 ++ o3)
-                case (Some((sc, state)), os: Chunk[O2]) =>
+                case (Some((sc, state)), os: Chunk[O2]) => 
                   val (state2, o2) = sc.step(state, o)
                   (Some((sc, state2)), os ++ o2)
-
-<<<<<<< HEAD
-            val (newState3: Option[(Scan.Aux[O, O2, S2], ToState[S2])], o4: Chunk[O2]) =
-              os.tail.foldLeft((Option.empty[(Scan.Aux[O, O2, S2], ToState[S2])], Chunk.empty[O2]))(loop)
-
-            (
-              toState(s2.drop(1).asInstanceOf[self.State]) ++
-                Tuple1(Some(newState3.map(_._2).getOrElse(newSc.initial))),
-              o4,
-            )
-              .asInstanceOf[(Tuple.Concat[self.State, (Tuple1[Option[ToState[S2]]])], zio.Chunk[O2])]
-      )((s) =>
-        self
-          .done(s.drop(1).asInstanceOf[self.State])
-          .foldLeft[
-            (Option[(Scan.Aux[O, O2, S2], ToState[S2])], Chunk[O2])
-          ]((Option.empty[(Scan.Aux[O, O2, S2], ToState[S2])], Chunk.empty[O2])) { (acc, o) =>
-            val (sc, s2) = acc
-            sc match
-              case None              =>
-                val newSc: Scan.Aux[O, O2, S2] = that(o)
-                val newState: ToState[S2]      = newSc.initial
-                val (newState2, o3)            = newSc.step(newState, o)
-                (Some((newSc, newState2)), o3)
-              case Some((sc, state)) =>
-                val (state2, o2) = sc.step(state, o)
-                (Some((sc, state2)), o2)
-          }
-          ._2
-      )
-=======
+            }
+
             val (newState3: Option[(Scan.Aux[O, O2, S2], ToState[S2])], o4: Chunk[O2]) = 
               os.tail.foldLeft((Option.empty[(Scan.Aux[O, O2, S2], ToState[S2])], Chunk.empty[O2]))(loop)
             
@@ -246,7 +214,6 @@
               val (state2, o2) = sc.step(state, o)
               (Some((sc, state2)), o2)
         })._2)
->>>>>>> e4742d9d
 
     transparent inline def zip[O2, S2 <: Matchable](
       that: Scan.Aux[I, O2, S2]
@@ -267,14 +234,8 @@
         ((s1b ++ s2b), o1.zip(o2))
       ) { st =>
         val (s1, s2) = st.splitAt(sizeA)
-<<<<<<< HEAD
-        self
-          .done(s1.asInstanceOf[self.State])
-          .zip(that.done(s2.asInstanceOf[that.State]))
-=======
         self.done(toState(s1.asInstanceOf[self.S]))
         .zip(that.done(toState(s2.asInstanceOf[that.S])))
->>>>>>> e4742d9d
       }
 
     transparent inline def runAll(
@@ -430,7 +391,7 @@
           case HashAlgorithm.SHA512 => java.security.MessageDigest.getInstance("SHA-512")
           case HashAlgorithm.Blake3 => io.github.rctcwyvrn.blake3.Blake3.newInstance()
         ,
-        0L,
+        0L
       )
     ) { (m: (HashState, Long), b: Block) =>
       (m._1.update(b), m._2 + b.size.toLong) -> Chunk.single(Ior.right(m._2 + b.size.toLong))
