--- conflicted
+++ resolved
@@ -71,7 +71,7 @@
   self =>
 
   import Hasher.Hashable
-
+  
   def algorithm: HashAlgorithm
   def update(chunk: Hashable): UIO[Unit]
   def snapshot: UIO[HashBytes]
@@ -82,36 +82,6 @@
   type Hashable = Array[Byte] | Chunk[Byte] | Byte | ByteBuffer | ByteVector
 
   /** MessageDigest backed hasher (SHA family). */
-<<<<<<< HEAD
-  def messageDigest(jcaName: String, algo: HashAlgorithm): ZIO[Scope, Throwable, Hasher] =
-    for {
-      pool <- ZPool.make(
-                ZIO
-                  .log(s"Creating pool for $jcaName")
-                  .zipRight(ZIO.attempt(MessageDigest.getInstance(jcaName))),
-                size = 10,
-              )
-      out  <- ZIO.scopeWith[Any, Throwable, Hasher] { scope =>
-                ZIO
-                  .log(s"Creating hasher for $jcaName")
-                  .as(new Hasher {
-                    def algorithm: HashAlgorithm           = algo
-                    def update(chunk: Hashable): UIO[Unit] =
-                      chunk match
-                        case array: Array[Byte]     => scope.extend(pool.get.map(_.update(array)).orDie)
-                        case chunk: Chunk[Byte]     => scope.extend(pool.get.map(_.update(chunk.toArray)).orDie)
-                        case byte: Byte             => scope.extend(pool.get.map(_.update(Array(byte))).orDie)
-                        case byteBuffer: ByteBuffer => scope.extend(pool.get.map(_.update(byteBuffer.toArray)).orDie)
-                        case byteVector: ByteVector => scope.extend(pool.get.map(_.update(byteVector.toArray)).orDie)
-                    def snapshot: UIO[HashBytes]           =
-                      scope.extend(
-                        pool.get.map(md => HashBytes.applyUnsafe(Chunk.fromArray(md.clone().asInstanceOf[MessageDigest].digest()))).orDie
-                      )
-                    def digest: UIO[HashBytes]             =
-                      scope.extend(pool.get.map(md => HashBytes.applyUnsafe(Chunk.fromArray(md.digest()))).orDie)
-                  })
-              }
-=======
   def messageDigest(algo: HashAlgorithm): ZIO[Scope, Throwable, Hasher] = 
     for {
 
@@ -145,25 +115,23 @@
                 scope.extend(pool.get(algo).map(md => HashBytes.applyUnsafe(  Chunk.fromArray(md.digest()))).orDie)
           }
       }
->>>>>>> e4742d9d
     } yield out
 
   /** Pure-Java Blake3 hasher. */
-  def blake3: ZIO[Scope, Throwable, Hasher] =
+  def blake3: ZIO[Scope, Throwable, Hasher] = 
     for
       blake3 <- ZPool.make(ZIO.attempt(Blake3.newInstance()), size = 10)
       hasher <- ZIO.scopeWith[Any, Throwable, Hasher] { scope =>
-                  ZIO.succeed(new Hasher:
-                    def algorithm: HashAlgorithm           = HashAlgorithm.Blake3
-                    def update(chunk: Hashable): UIO[Unit] = chunk match
-                      case array: Array[Byte]     => scope.extend(blake3.get.map(_.update(array)).orDie)
-                      case chunk: Chunk[Byte]     => scope.extend(blake3.get.map(_.update(chunk.toArray)).orDie)
-                      case byte: Byte             => scope.extend(blake3.get.map(_.update(Array(byte))).orDie)
-                      case byteBuffer: ByteBuffer => scope.extend(blake3.get.map(_.update(byteBuffer.toArray)).orDie)
-                      case byteVector: ByteVector => scope.extend(blake3.get.map(_.update(byteVector.toArray)).orDie)
-                    def snapshot: UIO[HashBytes]           =
-                      scope.extend(blake3.get.map(bl => HashBytes.applyUnsafe(Chunk.fromArray(bl.digest())))).orDie
-                    def digest: UIO[HashBytes]             =
-                      scope.extend(blake3.get.map(bl => HashBytes.applyUnsafe(Chunk.fromArray(bl.digest())))).orDie)
-                }
+        ZIO.succeed(new Hasher:
+          def algorithm: HashAlgorithm                                 = HashAlgorithm.Blake3
+          def update(chunk: Hashable): UIO[Unit]                     = chunk match
+            case array: Array[Byte] => scope.extend(blake3.get.map(_.update(array)).orDie)
+            case chunk: Chunk[Byte] => scope.extend(blake3.get.map(_.update(chunk.toArray)).orDie)
+            case byte: Byte => scope.extend(blake3.get.map(_.update(Array(byte))).orDie)
+            case byteBuffer: ByteBuffer => scope.extend(blake3.get.map(_.update(byteBuffer.toArray)).orDie)
+            case byteVector: ByteVector => scope.extend(blake3.get.map(_.update(byteVector.toArray)).orDie)
+          def snapshot: UIO[HashBytes]                               = scope.extend(blake3.get.map(bl => HashBytes.applyUnsafe(Chunk.fromArray(bl.digest())))).orDie
+          def digest: UIO[HashBytes]                                 = scope.extend(blake3.get.map(bl => HashBytes.applyUnsafe(Chunk.fromArray(bl.digest())))).orDie
+        )
+      }
     yield hasher