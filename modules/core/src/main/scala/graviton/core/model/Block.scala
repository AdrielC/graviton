package graviton.core
package model

import graviton.GravitonError
import io.github.iltotore.iron.{zio as _, *}
import io.github.iltotore.iron.constraint.all.*
import zio.*
import zio.stream.*

import scala.compiletime.ops.string.`+`

import scala.annotation.targetName
import graviton.SubtypeExt

/** Project-wide constant limits. */
object Limits:
  final val MAX_BLOCK_SIZE_IN_BYTES = ByteConstraints.MAX_BLOCK_SIZE_IN_BYTES
  final type MAX_BLOCK_SIZE_IN_BYTES = ByteConstraints.MAX_BLOCK_SIZE_IN_BYTES.type

  final val MAX_FILE_SIZE_IN_BYTES = ByteConstraints.MAX_FILE_SIZE_IN_BYTES
  final type MAX_FILE_SIZE_IN_BYTES = MAX_FILE_SIZE_IN_BYTES.type

/** Size measured in bytes. Always strictly positive. */

object Sized:
  import scala.compiletime.ops.any.ToString
  import scala.compiletime.ops.string.`+`
  type TypeConstr[Min, Max] = GreaterEqual[Min] & LessEqual[Max]
  type ConstrDesc[Min, Max] = "Size must be between " + ToString[Min] + " and " + ToString[Max]
  type Constr[Min, Max]     = DescribedAs[TypeConstr[Min, Max], ConstrDesc[Min, Max]]

end Sized

transparent sealed trait Sized[
  N <: Int | Long: Integral,
  _Min <: N,
  _Max <: N,
](using _Min: Constraint[_Min, GreaterEqual[_Max]], _Max: Constraint[_Max, LessEqual[_Min]])
    extends SubtypeExt[N, Sized.Constr[_Min, _Max]]:
  self: SubtypeExt[N, Sized.Constr[_Min, _Max]] =>

  val _ = _Min
  val _ = _Max

  import Integral.Implicits.infixIntegralOps
  given Integral[T] = self.assumeAll[Integral](summon[Integral[N]])

  final type V[Val <: N] = Val & T
  inline def V[Val <: N]: Val & T =
    inline rtc.test(scala.compiletime.constValue[Val]) match
      case Left(err) => compiletime.error(rtc.message)
      case Right(n)  => n.asInstanceOf[Val & T]

  final type TypeConstr = Sized.TypeConstr[_Min, _Max]
  final type ConstrDesc = Sized.ConstrDesc[_Min, _Max]
  final type Constr     = Sized.Constr[_Min, _Max]
  final type Max        = T
  final type Min        = T

  inline transparent def max: Max = applyUnsafe(compiletime.constValue[_Max]).asInstanceOf[Max]
  inline transparent def min: Min = applyUnsafe(compiletime.constValue[_Min]).asInstanceOf[Min]

  inline transparent def Max: Max = max
  inline transparent def Min: Min = min

  infix type *[M <: N, NN <: Int | Long] <: V[N] = M match
    case Int  =>
      NN match
        case Int  => V[scala.compiletime.ops.int.`*`[M, NN]]
        case Long => V[scala.compiletime.ops.int.`*`[M, scala.compiletime.ops.long.ToInt[NN]]]
    case Long =>
      NN match
        case Int  => V[scala.compiletime.ops.long.`*`[M, scala.compiletime.ops.int.ToLong[NN]]]
        case Long => V[scala.compiletime.ops.long.`*`[M, NN]]

  extension (self: T)

    @targetName("add")
    def ++[TT <: T](other: TT): Option[T] = option(self + other)

    @targetName("sub")
    def --[TT <: T](other: TT): Option[T] = option(self - other)

  end extension

  final type B[NN] <: V[NN] = NN match
    case Int  => V[NN]
    case Long => V[NN]
  end B
  final type KB[NN]         = V[B[NN] * 1024]
  final type MB[NN]         = V[KB[NN] * 1024]
  final type GB[NN]         = V[MB[NN] * 1024]

  final type TB[NN] = V[GB[NN] * 1024]

  inline final def TB[NN <: Int | Long]: TB[NN] = V[TB[NN]]
  inline final def GB[NN <: Int | Long]: GB[NN] = V[GB[NN]]
  inline final def MB[NN <: Int | Long]: MB[NN] = V[MB[NN]]
  inline final def KB[NN <: Int | Long]: KB[NN] = V[KB[NN]]
  inline final def B[NN <: Int | Long]: B[NN]   = V[B[NN]]

end Sized

transparent trait ByteSize[
  N <: Int | Long,
  Mn <: N,
  Mx <: N,
] extends Sized[N, Mn, Mx]:
  self: Sized[N, Mn, Mx] =>

  final type Zero = V[ZeroOf[N]]
  final type One  = V[OneOf[N]]
  inline transparent def zero: T = applyUnsafe(compiletime.constValue[ZeroOf[N]])
  inline transparent def one: T  = applyUnsafe(compiletime.constValue[OneOf[N]])

end ByteSize

type ZeroOf[N <: Int | Long | Sized[?, ?, ?]] <: (Int | Long | Sized[?, ?, ?]) & N = N match
  case Int            => 0 & N
  case Long           => 0L & N
  case Sized[n, _, _] => ZeroOf[n] & N

type OneOf[N <: Int | Long | Sized[?, ?, ?]] <: (Int | Long | Sized[?, ?, ?]) & N = N match
  case Int            => 1 & N
  case Long           => 1L & N
  case Sized[n, _, _] => OneOf[n] & N

/** Immutable block of bytes constrained to 1..=MAX_BLOCK_SIZE_IN_BYTES. */

type MaxOf[N <: Int | Long | Sized[?, ?, ?]] <: (Int | Long | Sized[?, ?, ?]) & N = N match
  case Int              => Int.MaxValue.type & N
  case Long             => Long.MaxValue.type & N
  case Sized[n, mn, mx] => MaxOf[mx] & N

transparent sealed trait NonNegativeSize[N <: Int | Long] extends Sized[N, ZeroOf[N], MaxOf[N]]:
  self: Sized[N, ZeroOf[N], MaxOf[N]] =>

  // given Ordering[N] = Ordering.by(applyUnsafe(_).toLong)

  final type Zero = V[ZeroOf[N]]
  final type One  = V[OneOf[N]]
  inline transparent def zero: T = applyUnsafe(compiletime.constValue[ZeroOf[N]])
  inline transparent def one: T  = applyUnsafe(compiletime.constValue[OneOf[N]])

end NonNegativeSize

type Size = Size.T
object Size extends NonNegativeSize[Int]

type SizeLong = SizeLong.T
object SizeLong extends NonNegativeSize[Long]

transparent sealed trait BoundedIntSize[Min <: Int, Max <: Int] extends NonNegativeSize[Int]

transparent sealed trait BoundedLongSize[Min <: Long, Max <: Long] extends NonNegativeSize[Long]

type BlockSize = BlockSize.T
object BlockSize extends BoundedIntSize[ByteConstraints.BlockSize.Min, ByteConstraints.BlockSize.Max]

type FileSize = FileSize.T
object FileSize extends BoundedLongSize[ByteConstraints.FileSize.Min, ByteConstraints.FileSize.Max]

type UploadChunkSize = UploadChunkSize.T
object UploadChunkSize extends BoundedIntSize[ByteConstraints.UploadChunkSize.Min, ByteConstraints.UploadChunkSize.Max]

object IndexConstraint:
  object NonNegative:
    given RuntimeConstraint[Long, NonNegative.type] =
      RuntimeConstraint[Long, NonNegative.type]((value: Long) => value >= 0L, "index must be >= 0")

/** Zero-based indices. */
type Index = Index.T
object Index extends NonNegativeSize[Long]

type BlockLength = BlockSize.T
final val BlockLength = BlockSize

type Block = Block.T
object Block extends SubtypeExt[Chunk[Byte], Length[BlockLength.Constr]]:
  self =>

  def fromChunk(chunk: Chunk[Byte]): Either[String, Block] =
    self.either(chunk)

  def fromChunkZIO(chunk: Chunk[Byte]): ZIO[Any, GravitonError, Block] =
    ZIO.fromEither(self.either(chunk)).mapError(err => GravitonError.CorruptData("Invalid block chunk: " + chunk.length + " bytes: " + err))

<<<<<<< HEAD
  extension (block: Block)
=======
  extension (block: Block) 

    def toBytesStream: graviton.Bytes = graviton.Bytes(ZStream.fromChunk(block))
>>>>>>> e4742d9d
    def bytes: NonEmptyChunk[Byte] = NonEmptyChunk.fromChunk(block).get
    def length: Int                = block.length
    def blockSize: BlockSize       = BlockSize.applyUnsafe(block.length.toInt)
    def fileSize: FileSize         = FileSize.applyUnsafe(block.blockSize.toLong)

end Block

<<<<<<< HEAD
=======
export Block.given



>>>>>>> e4742d9d
object BlockBuilder:
  import Limits.MAX_BLOCK_SIZE_IN_BYTES

  def chunkify(bytes: Chunk[Byte]): Chunk[Block] =
    if bytes.isEmpty then Chunk.empty
    else
      val grouped = bytes.grouped(MAX_BLOCK_SIZE_IN_BYTES)
      Chunk.fromIterator(
        grouped.flatMap { group =>
          val chunk = Chunk.fromIterable(group)
          Block.fromChunk(chunk).toOption.iterator
        }
      )

  def rechunk(max: BlockSize = BlockSize.max): ZPipeline[Any, GravitonError, Byte, Block] =
    ZPipeline.fromChannel {
      def emitFull(bytes: Chunk[Byte]): IO[GravitonError, (Chunk[Block], Chunk[Byte])] =
        var rest = bytes
        val out  = ChunkBuilder.make[Block]()
        while rest.length >= max do
          val (full, leftover) = rest.splitAt(max)
          Block.fromChunk(full) match
            case Left(err)  => return ZIO.fail(GravitonError.PolicyViolation(err))
            case Right(blo) =>
              out += blo
              rest = leftover
        ZIO.succeed(out.result() -> rest)

      def loop(buffer: Chunk[Byte]): ZChannel[Any, GravitonError, Chunk[Byte], Any, GravitonError, Chunk[Block], Any] =
        ZChannel.readWith(
          (incoming: Chunk[Byte]) =>
            ZChannel.fromZIO(emitFull(buffer ++ incoming)).flatMap { case (emitted, rest) =>
              if emitted.isEmpty then loop(rest)
              else ZChannel.write(emitted) *> loop(rest)
            },
          (err: GravitonError) => ZChannel.fail(err),
          (_: Any) =>
            if buffer.isEmpty then ZChannel.unit
            else
              ZChannel
                .fromEither(
                  Block.either(buffer).left.map(GravitonError.PolicyViolation(_))
                )
                .flatMap(block => ZChannel.write(Chunk.single(block))),
        )
      loop(Chunk.empty)
    }<|MERGE_RESOLUTION|>--- conflicted
+++ resolved
@@ -9,8 +9,11 @@
 
 import scala.compiletime.ops.string.`+`
 
+
 import scala.annotation.targetName
 import graviton.SubtypeExt
+
+
 
 /** Project-wide constant limits. */
 object Limits:
@@ -28,22 +31,23 @@
   type TypeConstr[Min, Max] = GreaterEqual[Min] & LessEqual[Max]
   type ConstrDesc[Min, Max] = "Size must be between " + ToString[Min] + " and " + ToString[Max]
   type Constr[Min, Max]     = DescribedAs[TypeConstr[Min, Max], ConstrDesc[Min, Max]]
-
+  
 end Sized
 
-transparent sealed trait Sized[
-  N <: Int | Long: Integral,
+sealed transparent trait Sized[
+  N <: Int | Long : Integral, 
   _Min <: N,
   _Max <: N,
-](using _Min: Constraint[_Min, GreaterEqual[_Max]], _Max: Constraint[_Max, LessEqual[_Min]])
-    extends SubtypeExt[N, Sized.Constr[_Min, _Max]]:
+](using _Min: Constraint[_Min, GreaterEqual[_Max]], _Max: Constraint[_Max, LessEqual[_Min]]) extends SubtypeExt[N, Sized.Constr[_Min, _Max]]:
   self: SubtypeExt[N, Sized.Constr[_Min, _Max]] =>
 
   val _ = _Min
   val _ = _Max
 
+
   import Integral.Implicits.infixIntegralOps
   given Integral[T] = self.assumeAll[Integral](summon[Integral[N]])
+  
 
   final type V[Val <: N] = Val & T
   inline def V[Val <: N]: Val & T =
@@ -54,8 +58,8 @@
   final type TypeConstr = Sized.TypeConstr[_Min, _Max]
   final type ConstrDesc = Sized.ConstrDesc[_Min, _Max]
   final type Constr     = Sized.Constr[_Min, _Max]
-  final type Max        = T
-  final type Min        = T
+  final type Max = T
+  final type Min = T
 
   inline transparent def max: Max = applyUnsafe(compiletime.constValue[_Max]).asInstanceOf[Max]
   inline transparent def min: Min = applyUnsafe(compiletime.constValue[_Min]).asInstanceOf[Min]
@@ -63,84 +67,91 @@
   inline transparent def Max: Max = max
   inline transparent def Min: Min = min
 
+
   infix type *[M <: N, NN <: Int | Long] <: V[N] = M match
-    case Int  =>
-      NN match
-        case Int  => V[scala.compiletime.ops.int.`*`[M, NN]]
-        case Long => V[scala.compiletime.ops.int.`*`[M, scala.compiletime.ops.long.ToInt[NN]]]
-    case Long =>
-      NN match
-        case Int  => V[scala.compiletime.ops.long.`*`[M, scala.compiletime.ops.int.ToLong[NN]]]
-        case Long => V[scala.compiletime.ops.long.`*`[M, NN]]
+    case Int  => NN match
+      case Int  => V[scala.compiletime.ops.int.`*`[M, NN]]
+      case Long => V[scala.compiletime.ops.int.`*`[M, scala.compiletime.ops.long.ToInt[NN]]]
+    case Long => NN match
+      case Int  => V[scala.compiletime.ops.long.`*`[M, scala.compiletime.ops.int.ToLong[NN]]]
+      case Long => V[scala.compiletime.ops.long.`*`[M, NN]]
+
 
   extension (self: T)
 
-    @targetName("add")
-    def ++[TT <: T](other: TT): Option[T] = option(self + other)
-
-    @targetName("sub")
-    def --[TT <: T](other: TT): Option[T] = option(self - other)
-
+      @targetName("add")
+      def ++ [TT <: T](other: TT): Option[T] = option(self + other)
+
+      @targetName("sub")
+      def -- [TT <: T](other: TT): Option[T] = option(self - other)
+      
   end extension
-
+  
   final type B[NN] <: V[NN] = NN match
     case Int  => V[NN]
     case Long => V[NN]
   end B
-  final type KB[NN]         = V[B[NN] * 1024]
-  final type MB[NN]         = V[KB[NN] * 1024]
-  final type GB[NN]         = V[MB[NN] * 1024]
+  final type KB[NN] = V[B[NN] * 1024]
+  final type MB[NN] = V[KB[NN] * 1024]
+  final type GB[NN] = V[MB[NN] * 1024]
 
   final type TB[NN] = V[GB[NN] * 1024]
 
-  inline final def TB[NN <: Int | Long]: TB[NN] = V[TB[NN]]
-  inline final def GB[NN <: Int | Long]: GB[NN] = V[GB[NN]]
-  inline final def MB[NN <: Int | Long]: MB[NN] = V[MB[NN]]
-  inline final def KB[NN <: Int | Long]: KB[NN] = V[KB[NN]]
-  inline final def B[NN <: Int | Long]: B[NN]   = V[B[NN]]
+  final inline def TB[NN <: Int | Long]: TB[NN] = V[TB[NN]]
+  final inline def GB[NN <: Int | Long]: GB[NN] = V[GB[NN]]
+  final inline def MB[NN <: Int | Long]: MB[NN] = V[MB[NN]]
+  final inline def KB[NN <: Int | Long]: KB[NN] = V[KB[NN]]
+  final inline def B[NN <: Int | Long]: B[NN]   = V[B[NN]]
+
+
 
 end Sized
 
+
 transparent trait ByteSize[
-  N <: Int | Long,
-  Mn <: N,
-  Mx <: N,
+  N <: Int | Long, 
+  Mn <: N, 
+  Mx <: N
 ] extends Sized[N, Mn, Mx]:
   self: Sized[N, Mn, Mx] =>
 
+
   final type Zero = V[ZeroOf[N]]
-  final type One  = V[OneOf[N]]
+  final type One = V[OneOf[N]]
   inline transparent def zero: T = applyUnsafe(compiletime.constValue[ZeroOf[N]])
-  inline transparent def one: T  = applyUnsafe(compiletime.constValue[OneOf[N]])
+  inline transparent def one: T = applyUnsafe(compiletime.constValue[OneOf[N]])
 
 end ByteSize
 
+
 type ZeroOf[N <: Int | Long | Sized[?, ?, ?]] <: (Int | Long | Sized[?, ?, ?]) & N = N match
-  case Int            => 0 & N
-  case Long           => 0L & N
+  case Int => 0 & N
+  case Long => 0L & N
   case Sized[n, _, _] => ZeroOf[n] & N
 
 type OneOf[N <: Int | Long | Sized[?, ?, ?]] <: (Int | Long | Sized[?, ?, ?]) & N = N match
-  case Int            => 1 & N
-  case Long           => 1L & N
+  case Int => 1 & N
+  case Long => 1L & N
   case Sized[n, _, _] => OneOf[n] & N
 
 /** Immutable block of bytes constrained to 1..=MAX_BLOCK_SIZE_IN_BYTES. */
 
 type MaxOf[N <: Int | Long | Sized[?, ?, ?]] <: (Int | Long | Sized[?, ?, ?]) & N = N match
-  case Int              => Int.MaxValue.type & N
-  case Long             => Long.MaxValue.type & N
+  case Int => Int.MaxValue.type & N
+  case Long => Long.MaxValue.type & N
   case Sized[n, mn, mx] => MaxOf[mx] & N
 
-transparent sealed trait NonNegativeSize[N <: Int | Long] extends Sized[N, ZeroOf[N], MaxOf[N]]:
+
+sealed transparent trait NonNegativeSize[N <: Int | Long]
+ extends Sized[N, ZeroOf[N], MaxOf[N]]:
   self: Sized[N, ZeroOf[N], MaxOf[N]] =>
 
   // given Ordering[N] = Ordering.by(applyUnsafe(_).toLong)
 
   final type Zero = V[ZeroOf[N]]
-  final type One  = V[OneOf[N]]
+  final type One = V[OneOf[N]]
   inline transparent def zero: T = applyUnsafe(compiletime.constValue[ZeroOf[N]])
-  inline transparent def one: T  = applyUnsafe(compiletime.constValue[OneOf[N]])
+  inline transparent def one: T = applyUnsafe(compiletime.constValue[OneOf[N]])
 
 end NonNegativeSize
 
@@ -150,9 +161,10 @@
 type SizeLong = SizeLong.T
 object SizeLong extends NonNegativeSize[Long]
 
-transparent sealed trait BoundedIntSize[Min <: Int, Max <: Int] extends NonNegativeSize[Int]
-
-transparent sealed trait BoundedLongSize[Min <: Long, Max <: Long] extends NonNegativeSize[Long]
+
+sealed transparent trait BoundedIntSize[Min <: Int, Max <: Int] extends NonNegativeSize[Int]
+
+sealed transparent trait BoundedLongSize[Min <: Long, Max <: Long] extends NonNegativeSize[Long]
 
 type BlockSize = BlockSize.T
 object BlockSize extends BoundedIntSize[ByteConstraints.BlockSize.Min, ByteConstraints.BlockSize.Max]
@@ -162,6 +174,7 @@
 
 type UploadChunkSize = UploadChunkSize.T
 object UploadChunkSize extends BoundedIntSize[ByteConstraints.UploadChunkSize.Min, ByteConstraints.UploadChunkSize.Max]
+
 
 object IndexConstraint:
   object NonNegative:
@@ -179,33 +192,28 @@
 object Block extends SubtypeExt[Chunk[Byte], Length[BlockLength.Constr]]:
   self =>
 
-  def fromChunk(chunk: Chunk[Byte]): Either[String, Block] =
+  def fromChunk(chunk: Chunk[Byte]): Either[String, Block] = 
     self.either(chunk)
 
-  def fromChunkZIO(chunk: Chunk[Byte]): ZIO[Any, GravitonError, Block] =
-    ZIO.fromEither(self.either(chunk)).mapError(err => GravitonError.CorruptData("Invalid block chunk: " + chunk.length + " bytes: " + err))
-
-<<<<<<< HEAD
-  extension (block: Block)
-=======
+  def fromChunkZIO(chunk: Chunk[Byte]): ZIO[Any, GravitonError, Block] = 
+    ZIO.fromEither(self.either(chunk)).mapError(
+      err => GravitonError.CorruptData("Invalid block chunk: " + chunk.length + " bytes: " + err)
+    )
+
   extension (block: Block) 
 
     def toBytesStream: graviton.Bytes = graviton.Bytes(ZStream.fromChunk(block))
->>>>>>> e4742d9d
     def bytes: NonEmptyChunk[Byte] = NonEmptyChunk.fromChunk(block).get
-    def length: Int                = block.length
-    def blockSize: BlockSize       = BlockSize.applyUnsafe(block.length.toInt)
-    def fileSize: FileSize         = FileSize.applyUnsafe(block.blockSize.toLong)
+    def length: Int = block.length
+    def blockSize: BlockSize = BlockSize.applyUnsafe(block.length.toInt)
+    def fileSize: FileSize   = FileSize.applyUnsafe(block.blockSize.toLong)
 
 end Block
 
-<<<<<<< HEAD
-=======
 export Block.given
 
 
 
->>>>>>> e4742d9d
 object BlockBuilder:
   import Limits.MAX_BLOCK_SIZE_IN_BYTES
 
@@ -249,7 +257,7 @@
                 .fromEither(
                   Block.either(buffer).left.map(GravitonError.PolicyViolation(_))
                 )
-                .flatMap(block => ZChannel.write(Chunk.single(block))),
+                .flatMap { block => ZChannel.write(Chunk.single(block)) },
         )
       loop(Chunk.empty)
     }