package graviton.core

import graviton.GravitonError
import zio.*
import zio.schema.*
import zio.schema.DynamicValue
import scala.collection.immutable.ListMap
// import scala.compiletime.ops.string
import BinaryAttributeKey.{ConfirmedKeys, AdvertisedKeys}
import cats.Monoid
import cats.implicits.*
import zio.json.*

import BinaryAttributeKey.{Server, Client}

final case class BinaryAttribute[+A](value: A, source: String):
  def map[B](f: A => B): BinaryAttribute[B]                               = BinaryAttribute(f(value), source)
  def withSource(s: String): BinaryAttribute[A]                           = copy(source = s + (if (s == source) then "" else ":update"))
  def withNewValue[B](v: B)(using ev: B =!= (? >: A)): BinaryAttribute[B] = copy(value = v, source = source + ":update")
  def withValue[AA >: A](v: AA): BinaryAttribute[AA]                      = copy(value = v, source = source + (if (v == value) then "" else ":update"))

  def id: String = source
end BinaryAttribute

private final case class DynamicAttr(value: DynamicValue, source: String):
  def to[A](using Schema[A]): Option[BinaryAttribute[A]] =
    value.toTypedValue(using Schema[A]).toOption.map(BinaryAttribute(_, source))

private object DynamicAttr:
  given zio.json.JsonEncoder[DynamicValue] =
    zio.schema.codec.JsonCodec.jsonEncoder(DynamicValue.schema)
  given Monoid[DynamicAttr]                = new Monoid[DynamicAttr]:
    def empty: DynamicAttr                                   = DynamicAttr(DynamicValue.NoneValue, "unknown")
    def combine(x: DynamicAttr, y: DynamicAttr): DynamicAttr =
      DynamicAttr(
        (x.value.toJsonAST, y.value.toJsonAST)
          .mapN(_ merge _)
          .as(x)
          .getOrElse(y)
          .value,
        x.source,
      )

  def from[A: Schema](attr: BinaryAttribute[A]): DynamicAttr =
    DynamicAttr(
      DynamicValue.fromSchemaAndValue(summon[Schema[A]], attr.value),
      attr.source,
    )

final case class BinaryAttributes private[graviton] (
  advertised: Map[BinaryAttributeKey[?], DynamicAttr],
  confirmed: Map[BinaryAttributeKey[?], DynamicAttr],
):
  self =>

  transparent inline def getAdvertised[A, K <: Name, P <: Name](k: BinaryAttributeKey.Aux[A, K, P])(
    using AdvertisedKeys[K, P] =:= true
  ): Option[BinaryAttribute[A]] =
    advertised
      .get(k)
      .flatMap(_.to[A](using k.schema))
      .orElse(k.schema.defaultValue.toOption.map(BinaryAttribute[A](_, "default")))

  transparent inline def getConfirmed[A, K <: Name, P <: Name](
    k: BinaryAttributeKey.Aux[A, K, P]
  )(using ConfirmedKeys[K, P] =:= true): Option[BinaryAttribute[A]] =
    confirmed
      .get(k)
      .flatMap(_.to[A](using k.schema))
      .orElse(k.schema.defaultValue.toOption.map(BinaryAttribute[A](_, "default")))

  transparent inline def putAdvertised[A, K <: Name, P <: Name](
    k: BinaryAttributeKey.Aux[A, K, P],
    attr: BinaryAttribute[A],
  )(using AdvertisedKeys[K, P] =:= true): BinaryAttributes =
    self.copy(advertised = advertised.updated(k, DynamicAttr.from(attr)(using k.schema)))

  transparent inline def putConfirmed[A, K <: Name, P <: Name](
    k: BinaryAttributeKey.Aux[A, K, P],
    attr: BinaryAttribute[A],
  )(using ConfirmedKeys[K, P] =:= true): BinaryAttributes =
    self.copy(confirmed = confirmed.updated(k, DynamicAttr.from(attr)(using k.schema)))

  inline def updateAdvertised[A, K <: Name, P <: Name](
    k: BinaryAttributeKey.Aux[A, K, P]
  )(
    f: BinaryAttribute[A] => BinaryAttribute[A],
    default: Option[A] = None,
  )(using AdvertisedKeys[K, P] =:= true): BinaryAttributes =
    getAdvertised(k)
      .map { a =>
        val v = f(a)
        putAdvertised(k, v)
      }
      .getOrElse(default.fold(self) { a =>
        k.default.map(_.source).fold(self) { defId =>
          putAdvertised(k, BinaryAttribute(a, defId))
        }
      })

  inline def updateConfirmed[A, K <: Name, P <: Name](
    k: BinaryAttributeKey.Aux[A, K, P],
    f: BinaryAttribute[A] => BinaryAttribute[A],
    default: Option[A] = None,
  )(using (ConfirmedKeys[K, P] =:= true)): BinaryAttributes =
    given Monoid[A] = scala.compiletime.summonInline[Monoid[A]]
    getConfirmed(k).fold(
      default.fold(self) { a =>
        putConfirmed(k, k.withDefault(a).toAttribute(Some(a)))
      }
    )(a => putConfirmed(k, f(a)))

  inline def ++(other: BinaryAttributes): BinaryAttributes =
    self.copy(
      advertised = advertised |+| other.advertised,
      confirmed = confirmed |+| other.confirmed,
    )

object BinaryAttributes:
  val empty: BinaryAttributes = BinaryAttributes(ListMap.empty, ListMap.empty)

  def advertised[A, K <: Name, P <: Name](
    k: BinaryAttributeKey.Aux[A, K, P],
    value: A,
    source: String,
  )(using AdvertisedKeys[K, P] =:= true): BinaryAttributes =
    empty.putAdvertised(k, BinaryAttribute(value, source))

  def confirmed[A, K <: Name, P <: Name](
    k: BinaryAttributeKey.Aux[A, K, P],
    value: A,
    source: String,
  )(using ConfirmedKeys[K, P] =:= true): BinaryAttributes =
    empty.putConfirmed(k, BinaryAttribute(value, source))

  private final val FilenamePattern  = "^[^\\/\\r\\n]+$".r
  private final val MediaTypePattern = "^[\\w.+-]+/[\\w.+-]+$".r

  private[graviton] object fiber:
<<<<<<< HEAD
    transparent inline def forks: BinaryAttributeKey.Aux[Int, "forks", "attr:server"] =
      BinaryAttributeKey.Server.forks
        .asInstanceOf[
          BinaryAttributeKey.Aux[Int, "forks", "attr:server"]
        ]
    // transparent inline def name = forks.fullName
=======
    transparent inline def forks = 
      BinaryAttributeKey.Server.forks
>>>>>>> e4742d9d

    inline def current: FiberRef[BinaryAttributes] =
      Unsafe.unsafely:
        FiberRef.unsafe.make[BinaryAttributes](
          empty,
          (a: BinaryAttributes) => a.updateConfirmed(forks, _.map(_ + 1), Some(0)),
          (a, b) => a ++ b,
        )

  inline def withCurrent(attrs: BinaryAttributes): RIO[Scope, Unit] =
    fiber.current.locally(attrs)(ZIO.unit)

  final def validate(attrs: BinaryAttributes): IO[GravitonError, Unit] =
    def validateAll(
      values: List[String],
      pattern: scala.util.matching.Regex,
      msg: String,
    ): IO[GravitonError, Unit] =
      ZIO.foreachDiscard(values) { v =>
        if pattern.pattern.matcher(v).matches() then ZIO.unit
        else ZIO.fail(GravitonError.PolicyViolation(msg))
      }

    transparent inline def clientFilename    = Client.fileName
    transparent inline def serverFilename    = Server.fileName
    transparent inline def clientContentType = Client.contentType
    transparent inline def serverContentType = Server.contentType

<<<<<<< HEAD
=======

>>>>>>> e4742d9d
    val filenames = List(
      attrs.advertised
        .get(clientFilename)
        .flatMap(_.to[String](using clientFilename.schema))
        .map(_.value),
      attrs.confirmed
        .get(serverFilename)
        .flatMap(_.to[String](using serverFilename.schema))
        .map(_.value),
    ).flatten

    val mediaTypes = List(
      attrs.advertised
        .get(clientContentType)
        .flatMap(_.to[String](using clientContentType.schema))
        .map(_.value),
      attrs.confirmed
        .get(serverContentType)
        .flatMap(_.to[String](using serverContentType.schema))
        .map(_.value),
    ).flatten

    for
      _ <- validateAll(filenames, FilenamePattern, "invalid filename")
      _ <- validateAll(mediaTypes, MediaTypePattern, "invalid media type")
    yield ()<|MERGE_RESOLUTION|>--- conflicted
+++ resolved
@@ -13,11 +13,12 @@
 
 import BinaryAttributeKey.{Server, Client}
 
+
 final case class BinaryAttribute[+A](value: A, source: String):
-  def map[B](f: A => B): BinaryAttribute[B]                               = BinaryAttribute(f(value), source)
-  def withSource(s: String): BinaryAttribute[A]                           = copy(source = s + (if (s == source) then "" else ":update"))
+  def map[B](f: A => B): BinaryAttribute[B] = BinaryAttribute(f(value), source)
+  def withSource(s: String): BinaryAttribute[A] = copy(source = s + (if (s == source) then "" else ":update"))
   def withNewValue[B](v: B)(using ev: B =!= (? >: A)): BinaryAttribute[B] = copy(value = v, source = source + ":update")
-  def withValue[AA >: A](v: AA): BinaryAttribute[AA]                      = copy(value = v, source = source + (if (v == value) then "" else ":update"))
+  def withValue[AA >: A](v: AA): BinaryAttribute[AA] = copy(value = v, source = source + (if (v == value) then "" else ":update"))
 
   def id: String = source
 end BinaryAttribute
@@ -27,19 +28,15 @@
     value.toTypedValue(using Schema[A]).toOption.map(BinaryAttribute(_, source))
 
 private object DynamicAttr:
-  given zio.json.JsonEncoder[DynamicValue] =
+  given zio.json.JsonEncoder[DynamicValue] = 
     zio.schema.codec.JsonCodec.jsonEncoder(DynamicValue.schema)
-  given Monoid[DynamicAttr]                = new Monoid[DynamicAttr]:
-    def empty: DynamicAttr                                   = DynamicAttr(DynamicValue.NoneValue, "unknown")
-    def combine(x: DynamicAttr, y: DynamicAttr): DynamicAttr =
-      DynamicAttr(
-        (x.value.toJsonAST, y.value.toJsonAST)
-          .mapN(_ merge _)
-          .as(x)
-          .getOrElse(y)
-          .value,
-        x.source,
-      )
+  given Monoid[DynamicAttr] = new Monoid[DynamicAttr]:
+    def empty: DynamicAttr = DynamicAttr(DynamicValue.NoneValue, "unknown")
+    def combine(x: DynamicAttr, y: DynamicAttr): DynamicAttr = 
+      DynamicAttr((x.value.toJsonAST, y.value.toJsonAST)
+      .mapN(_ merge _).as(x)
+      .getOrElse(y).value, x.source)
+
 
   def from[A: Schema](attr: BinaryAttribute[A]): DynamicAttr =
     DynamicAttr(
@@ -52,51 +49,46 @@
   confirmed: Map[BinaryAttributeKey[?], DynamicAttr],
 ):
   self =>
-
-  transparent inline def getAdvertised[A, K <: Name, P <: Name](k: BinaryAttributeKey.Aux[A, K, P])(
+  
+  transparent inline def getAdvertised[A, K <: Name, P <: Name](
+    k: BinaryAttributeKey.Aux[A, K, P])(
     using AdvertisedKeys[K, P] =:= true
-  ): Option[BinaryAttribute[A]] =
-    advertised
-      .get(k)
-      .flatMap(_.to[A](using k.schema))
-      .orElse(k.schema.defaultValue.toOption.map(BinaryAttribute[A](_, "default")))
+    ): Option[BinaryAttribute[A]] =
+    advertised.get(k).flatMap(_.to[A](using k.schema))
+    .orElse(k.schema.defaultValue.toOption.map(BinaryAttribute[A](_, "default")))
 
   transparent inline def getConfirmed[A, K <: Name, P <: Name](
-    k: BinaryAttributeKey.Aux[A, K, P]
-  )(using ConfirmedKeys[K, P] =:= true): Option[BinaryAttribute[A]] =
-    confirmed
-      .get(k)
-      .flatMap(_.to[A](using k.schema))
-      .orElse(k.schema.defaultValue.toOption.map(BinaryAttribute[A](_, "default")))
+    k: BinaryAttributeKey.Aux[A, K, P])(
+    using ConfirmedKeys[K, P] =:= true): Option[BinaryAttribute[A]] =
+    confirmed.get(k).flatMap(_.to[A](using k.schema))
+    .orElse(k.schema.defaultValue.toOption.map(BinaryAttribute[A](_, "default")))
 
   transparent inline def putAdvertised[A, K <: Name, P <: Name](
-    k: BinaryAttributeKey.Aux[A, K, P],
-    attr: BinaryAttribute[A],
+    k: BinaryAttributeKey.Aux[A, K, P], 
+    attr: BinaryAttribute[A]
   )(using AdvertisedKeys[K, P] =:= true): BinaryAttributes =
     self.copy(advertised = advertised.updated(k, DynamicAttr.from(attr)(using k.schema)))
 
   transparent inline def putConfirmed[A, K <: Name, P <: Name](
-    k: BinaryAttributeKey.Aux[A, K, P],
-    attr: BinaryAttribute[A],
+    k: BinaryAttributeKey.Aux[A, K, P], 
+    attr: BinaryAttribute[A]
   )(using ConfirmedKeys[K, P] =:= true): BinaryAttributes =
     self.copy(confirmed = confirmed.updated(k, DynamicAttr.from(attr)(using k.schema)))
 
   inline def updateAdvertised[A, K <: Name, P <: Name](
     k: BinaryAttributeKey.Aux[A, K, P]
-  )(
-    f: BinaryAttribute[A] => BinaryAttribute[A],
-    default: Option[A] = None,
-  )(using AdvertisedKeys[K, P] =:= true): BinaryAttributes =
-    getAdvertised(k)
-      .map { a =>
-        val v = f(a)
-        putAdvertised(k, v)
+    )(
+      f: BinaryAttribute[A] => BinaryAttribute[A],
+      default: Option[A] = None,
+    )(using AdvertisedKeys[K, P] =:= true): BinaryAttributes =
+    getAdvertised(k).map { a => 
+      val v = f(a)
+      putAdvertised(k, v)
+    }.getOrElse(default.fold(self){ a => 
+      k.default.map(_.source).fold(self){ defId => 
+        putAdvertised(k, BinaryAttribute(a, defId))
       }
-      .getOrElse(default.fold(self) { a =>
-        k.default.map(_.source).fold(self) { defId =>
-          putAdvertised(k, BinaryAttribute(a, defId))
-        }
-      })
+    })
 
   inline def updateConfirmed[A, K <: Name, P <: Name](
     k: BinaryAttributeKey.Aux[A, K, P],
@@ -105,10 +97,10 @@
   )(using (ConfirmedKeys[K, P] =:= true)): BinaryAttributes =
     given Monoid[A] = scala.compiletime.summonInline[Monoid[A]]
     getConfirmed(k).fold(
-      default.fold(self) { a =>
+      default.fold(self){ a => 
         putConfirmed(k, k.withDefault(a).toAttribute(Some(a)))
       }
-    )(a => putConfirmed(k, f(a)))
+    ) { a => putConfirmed(k, f(a)) }
 
   inline def ++(other: BinaryAttributes): BinaryAttributes =
     self.copy(
@@ -121,15 +113,15 @@
 
   def advertised[A, K <: Name, P <: Name](
     k: BinaryAttributeKey.Aux[A, K, P],
-    value: A,
-    source: String,
+     value: A, 
+     source: String
   )(using AdvertisedKeys[K, P] =:= true): BinaryAttributes =
     empty.putAdvertised(k, BinaryAttribute(value, source))
 
   def confirmed[A, K <: Name, P <: Name](
-    k: BinaryAttributeKey.Aux[A, K, P],
-    value: A,
-    source: String,
+    k: BinaryAttributeKey.Aux[A, K, P], 
+    value: A, 
+    source: String
   )(using ConfirmedKeys[K, P] =:= true): BinaryAttributes =
     empty.putConfirmed(k, BinaryAttribute(value, source))
 
@@ -137,25 +129,20 @@
   private final val MediaTypePattern = "^[\\w.+-]+/[\\w.+-]+$".r
 
   private[graviton] object fiber:
-<<<<<<< HEAD
-    transparent inline def forks: BinaryAttributeKey.Aux[Int, "forks", "attr:server"] =
-      BinaryAttributeKey.Server.forks
-        .asInstanceOf[
-          BinaryAttributeKey.Aux[Int, "forks", "attr:server"]
-        ]
-    // transparent inline def name = forks.fullName
-=======
     transparent inline def forks = 
       BinaryAttributeKey.Server.forks
->>>>>>> e4742d9d
 
-    inline def current: FiberRef[BinaryAttributes] =
+    inline def current: FiberRef[BinaryAttributes] = 
       Unsafe.unsafely:
         FiberRef.unsafe.make[BinaryAttributes](
           empty,
-          (a: BinaryAttributes) => a.updateConfirmed(forks, _.map(_ + 1), Some(0)),
-          (a, b) => a ++ b,
+          (a: BinaryAttributes) => a.updateConfirmed(
+              forks,
+            _.map(_ + 1), 
+            Some(0)),
+          (a, b) => a ++ b
         )
+    
 
   inline def withCurrent(attrs: BinaryAttributes): RIO[Scope, Unit] =
     fiber.current.locally(attrs)(ZIO.unit)
@@ -171,15 +158,12 @@
         else ZIO.fail(GravitonError.PolicyViolation(msg))
       }
 
-    transparent inline def clientFilename    = Client.fileName
-    transparent inline def serverFilename    = Server.fileName
+    transparent inline def clientFilename = Client.fileName
+    transparent inline def serverFilename = Server.fileName
     transparent inline def clientContentType = Client.contentType
     transparent inline def serverContentType = Server.contentType
 
-<<<<<<< HEAD
-=======
 
->>>>>>> e4742d9d
     val filenames = List(
       attrs.advertised
         .get(clientFilename)
