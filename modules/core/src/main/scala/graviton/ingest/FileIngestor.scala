--- conflicted
+++ resolved
@@ -64,23 +64,18 @@
     ZIO.scoped:
       for {
         _          <- BinaryAttributes.validate(advertisedAttributes)
-        hasher     <- Hashing
-                        .hasher(hashAlgorithm)
-                        .mapError(e => GravitonError.BackendUnavailable(Option(e.getMessage).getOrElse(e.toString)))
+        hasher     <- Hashing.hasher(hashAlgorithm)
+          .mapError(e => GravitonError.BackendUnavailable(Option(e.getMessage).getOrElse(e.toString)))
         sizeRef    <- Ref.make(Option.empty[FileSize])
         offsetRef  <- Ref.make[Index](Index.zero)
         entriesRef <- Ref.make(Chunk.empty[BlockManifestEntry])
-<<<<<<< HEAD
-        stream      = bytes
-=======
         chunker    <- chunker.fold(ZIO.succeed(_chunker))(ZIO.succeed)
         stream     = bytes
->>>>>>> e4742d9d
                         .mapError(e => GravitonError.BackendUnavailable(Option(e.getMessage).getOrElse(e.toString)))
                         .via(chunker.pipeline)
                         .tap { (block: Block) =>
-                          hasher.update(block) *>
-                            sizeRef.update(_.fold(Some(block.fileSize))(o => (block.fileSize ++ o)))
+                          hasher.update(block) *> 
+                          sizeRef.update(_.fold(Some(block.fileSize))(o => (block.fileSize ++ o)))
                         }
                         .mapError(e => GravitonError.BackendUnavailable(Option(e.getMessage).getOrElse(e.toString)))
                         .mapZIO(block => storeBlock(offsetRef, entriesRef)(block))
@@ -88,22 +83,17 @@
                         .runFold(0)((acc, _) => acc + 1)
                         .mapError(e => GravitonError.BackendUnavailable(Option(e.getMessage).getOrElse(e.toString)))
         digest     <- hasher.digest
-        size       <- sizeRef.get
-        totalSize  <- ZIO.fromOption(size).mapError(_ => GravitonError.PolicyViolation("file must have bytes"))
-        manifest   <-
-          entriesRef.get.map(entries => BlockManifest(totalSize, NonEmptyMap(hashAlgorithm -> digest), advertisedAttributes, entries))
+        size  <- sizeRef.get
+        totalSize          <- ZIO.fromOption(size).mapError(_ => GravitonError.PolicyViolation("file must have bytes"))
+        manifest   <- entriesRef.get.map(entries => BlockManifest(totalSize, NonEmptyMap(hashAlgorithm -> digest), advertisedAttributes, entries))
         blobKey     = BlobKey(
                         hash = Hash(digest, hashAlgorithm),
                         algo = hashAlgorithm,
                         size = totalSize.value,
                         mediaTypeHint = advertisedAttributes
                           .getConfirmed(
-<<<<<<< HEAD
-                            BinaryAttributeKey.Server.contentType
-=======
                             BinaryAttributeKey.Server
                               .contentType
->>>>>>> e4742d9d
                               .asInstanceOf[
                                 BinaryAttributeKey.Aux[
                                   String,
@@ -116,12 +106,8 @@
                           .orElse(
                             advertisedAttributes
                               .getAdvertised(
-<<<<<<< HEAD
-                                BinaryAttributeKey.Client.contentType
-=======
                                 BinaryAttributeKey.Client
                                   .contentType
->>>>>>> e4742d9d
                                   .asInstanceOf[
                                     BinaryAttributeKey.Aux[
                                       String,
@@ -155,8 +141,7 @@
     block: Block
   ): IO[GravitonError, BlockKey] =
     for {
-      key    <- blockStore
-                  .putBlock(block)
+      key  <- blockStore.putBlock(block)
                   .mapError(e => GravitonError.BackendUnavailable(Option(e.getMessage).getOrElse(e.toString)))
       offset <- offsetRef.getAndUpdate(i => (i ++ Index.applyUnsafe(block.blockSize.value.toLong)).getOrElse(Index.zero))
       _      <- entriesRef.update(_ :+ BlockManifestEntry(offset, block.blockSize, key.toBinaryKey))
