--- conflicted
+++ resolved
@@ -10,6 +10,7 @@
 import java.io.ByteArrayOutputStream
 // import graviton.domain.HashBytes
 import io.github.iltotore.iron.autoRefine
+
 
 case object ChunkerSpec extends ZIOSpecDefault:
 
@@ -80,18 +81,10 @@
       stream
         .via(
           ZPipeline.anchoredCdc(
-<<<<<<< HEAD
-            pack,
-            avgSize = Limits.MAX_BLOCK_SIZE_IN_BYTES / 2.toInt,
-            anchorBonus = 0,
-          )
-        )
-=======
             pack, 
             avgSize = Limits.MAX_BLOCK_SIZE_IN_BYTES / 2.toInt, 
             anchorBonus = 1
         ))
->>>>>>> e4742d9d
         .runCollect
         .map { chunks =>
           assertTrue(chunks.forall(_.bytes.length <= Limits.MAX_BLOCK_SIZE_IN_BYTES))
