--- conflicted
+++ resolved
@@ -4,31 +4,10 @@
 
 import zio.*
 import zio.json.ast.Json
-import zio.test.{Spec as ZSpec, *}
-
-<<<<<<< HEAD
+import zio.test.{Spec as ZSpec} 
 import java.nio.file.Path
 
 object StoreRepoSpec extends ZIOSpecDefault {
-=======
-object StoreRepoSpec extends ZIOSpec[TestEnvironment]:
-
-  override val bootstrap = testEnvironment
-
-  private val containersEnabled =
-    sys.env
-      .get("TESTCONTAINERS")
-      .exists { raw =>
-        val normalized = raw.trim.toLowerCase(java.util.Locale.ROOT)
-        normalized match
-          case "1" | "true" | "yes" | "on" => true
-          case _                           => false
-      }
-
-  private val pgLayer =
-    (ZLayer.fromZIO(ZIO.config[PgTestLayers.PgTestConfig]) >>> PgTestLayers.layer) >+>
-      StoreRepoLive.layer
->>>>>>> 42a8769c
 
   private val onlyIfTestcontainers = TestAspect.ifEnv("TESTCONTAINERS") { value =>
     value.trim match
@@ -71,12 +50,8 @@
       version = 0L,
     )
   }
-
-<<<<<<< HEAD
+  
   override def spec: ZSpec[TestEnvironment & Scope, Any] =
-=======
-  private val integrationSuite =
->>>>>>> 42a8769c
     suite("StoreRepo")(
       test("upsert inserts and updates existing records") {
         for {
@@ -103,18 +78,5 @@
           rows  <- repo.listActive(Some(cursor)).take(3).runCollect
         } yield assertTrue(rows.length == 3, rows.forall(_.status == StoreStatus.Active))
       },
-<<<<<<< HEAD
     ).provideShared(storeRepoLayer ++ testEnvironment) @@ onlyIfTestcontainers @@ TestAspect.sequential
-}
-=======
-    ).provideSomeLayerShared(pgLayer)
-
-  def spec =
-    if containersEnabled then integrationSuite
-    else
-      suite("StoreRepo")(
-        test("Postgres integration disabled") {
-          assertTrue(true)
-        }
-      ) @@ TestAspect.ignore
->>>>>>> 42a8769c
+}