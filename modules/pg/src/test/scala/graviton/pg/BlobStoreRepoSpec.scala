package graviton.pg

import zio.*
import zio.test.*
import com.augustnagro.magnum.magzio.*
import com.augustnagro.magnum.{DbCodec, sql}

<<<<<<< HEAD
object BlobStoreRepoSpec extends ZIOSpec[TestEnvironment & BlobStoreRepo & TransactorZIO]:
=======
case object BlobStoreRepoSpec extends ZIOSpecDefault:
>>>>>>> 62b386e0

  private val testcontainersEnabled: Boolean =
    sys.env.get("TESTCONTAINERS") match
      case Some(value) =>
        value.trim match
          case v if v.equalsIgnoreCase("1") || v.equalsIgnoreCase("true") || v.equalsIgnoreCase("yes") => true
          case _                                                                                       => false
      case None        => false

  private val integrationLayer: ZLayer[Any, Throwable, TestEnvironment & BlobStoreRepo & TransactorZIO] =
    testEnvironment ++
      ((ZLayer.fromZIO(ZIO.config[PgTestLayers.PgTestConfig]) >>> PgTestLayers.layer) >+>
        BlobStoreRepoLive.layer)

  private def sampleRow: BlobStoreRow =
    val key: StoreKey = StoreKey.applyUnsafe(Chunk.fill(32)(1.toByte))
    val bytes         = Chunk.fromArray(Array[Byte](1, 2, 3))
    BlobStoreRow(
      key,
      "fs",
      bytes,
      "urn:test",
      bytes,
      None,
      StoreStatus.Active,
      0L,
    )

  def spec =
    val suiteWithEnv =
      if testcontainersEnabled then
        suite("BlobStoreRepo")(
          test("writes, reads, and deletes data") {
            for {
              xa       <- ZIO.service[TransactorZIO]
              _        <- Console.printLine("Writing data")
              sampleRow = (
                            key = Chunk.fill(32)(1.toByte),
                            implId = "fs",
                            buildFp = "build_fp",
                            dvSchemaUrn = "dv_schema_urn",
                            dvCanonical = "dv_canonical",
                            dvJsonPreview = "dv_json_preview",
                            status = "active",
                          )
              _        <- Console.printLine("Reading data")
              _        <- xa.transact {
                            Console.printLine("Inserting data") *>
                              ZIO.attempt(sql"""
                INSERT INTO blob_store (key, impl_id, build_fp, dv_schema_urn, dv_canonical_bin, dv_json_preview, status)
                VALUES (${sampleRow.key}, ${sampleRow.implId}, ${sampleRow.buildFp}, ${sampleRow.dvSchemaUrn}, ${sampleRow.dvCanonical}, ${sampleRow.dvJsonPreview}, ${sampleRow.status})
              """.query[Int].run()) *>
                              Console.printLine("Reading data") *>
                              ZIO.attempt(sql"""
                SELECT * FROM blob_store WHERE key = ${sampleRow.key}
              """.query[BlobStoreRow].run())
                          }
            } yield assertTrue(true)
          },
          test("upsert and fetch") {
            for
              repo <- ZIO.service[BlobStoreRepo]
              row   = sampleRow
              _    <- repo.upsert(row)
              got  <- repo.get(row.key)
            yield assertTrue(got.exists(_.implId == "fs"))
          },
        ).provideLayerShared(integrationLayer)
      else
        suite("BlobStoreRepo")(
          test("writes, reads, and deletes data") {
            assertTrue(true)
          },
          test("upsert and fetch") {
            assertTrue(true)
          },
        ) @@ TestAspect.ignore
    suiteWithEnv @@ TestAspect.ifEnv("TESTCONTAINERS") { value =>
      value.trim match
        case v if v.equalsIgnoreCase("1") || v.equalsIgnoreCase("true") || v.equalsIgnoreCase("yes") => true
        case _                                                                                       => false
    }<|MERGE_RESOLUTION|>--- conflicted
+++ resolved
@@ -1,28 +1,18 @@
 package graviton.pg
+
+import graviton.db.{BlobStoreRepo, BlobStoreRow, StoreKey, StoreStatus, given}
 
 import zio.*
 import zio.test.*
 import com.augustnagro.magnum.magzio.*
 import com.augustnagro.magnum.{DbCodec, sql}
 
-<<<<<<< HEAD
 object BlobStoreRepoSpec extends ZIOSpec[TestEnvironment & BlobStoreRepo & TransactorZIO]:
-=======
-case object BlobStoreRepoSpec extends ZIOSpecDefault:
->>>>>>> 62b386e0
 
-  private val testcontainersEnabled: Boolean =
-    sys.env.get("TESTCONTAINERS") match
-      case Some(value) =>
-        value.trim match
-          case v if v.equalsIgnoreCase("1") || v.equalsIgnoreCase("true") || v.equalsIgnoreCase("yes") => true
-          case _                                                                                       => false
-      case None        => false
-
-  private val integrationLayer: ZLayer[Any, Throwable, TestEnvironment & BlobStoreRepo & TransactorZIO] =
-    testEnvironment ++
-      ((ZLayer.fromZIO(ZIO.config[PgTestLayers.PgTestConfig]) >>> PgTestLayers.layer) >+>
-        BlobStoreRepoLive.layer)
+  val bootstrap =
+    ((ZLayer.fromZIO(ZIO.config[PgTestLayers.PgTestConfig]) >>> PgTestLayers.layer) >+>
+      BlobStoreRepoLive.layer) ++
+      testEnvironment
 
   private def sampleRow: BlobStoreRow =
     val key: StoreKey = StoreKey.applyUnsafe(Chunk.fill(32)(1.toByte))
@@ -39,55 +29,44 @@
     )
 
   def spec =
-    val suiteWithEnv =
-      if testcontainersEnabled then
-        suite("BlobStoreRepo")(
-          test("writes, reads, and deletes data") {
-            for {
-              xa       <- ZIO.service[TransactorZIO]
-              _        <- Console.printLine("Writing data")
-              sampleRow = (
-                            key = Chunk.fill(32)(1.toByte),
-                            implId = "fs",
-                            buildFp = "build_fp",
-                            dvSchemaUrn = "dv_schema_urn",
-                            dvCanonical = "dv_canonical",
-                            dvJsonPreview = "dv_json_preview",
-                            status = "active",
-                          )
-              _        <- Console.printLine("Reading data")
-              _        <- xa.transact {
-                            Console.printLine("Inserting data") *>
-                              ZIO.attempt(sql"""
-                INSERT INTO blob_store (key, impl_id, build_fp, dv_schema_urn, dv_canonical_bin, dv_json_preview, status)
-                VALUES (${sampleRow.key}, ${sampleRow.implId}, ${sampleRow.buildFp}, ${sampleRow.dvSchemaUrn}, ${sampleRow.dvCanonical}, ${sampleRow.dvJsonPreview}, ${sampleRow.status})
-              """.query[Int].run()) *>
-                              Console.printLine("Reading data") *>
-                              ZIO.attempt(sql"""
-                SELECT * FROM blob_store WHERE key = ${sampleRow.key}
-              """.query[BlobStoreRow].run())
-                          }
-            } yield assertTrue(true)
-          },
-          test("upsert and fetch") {
-            for
-              repo <- ZIO.service[BlobStoreRepo]
-              row   = sampleRow
-              _    <- repo.upsert(row)
-              got  <- repo.get(row.key)
-            yield assertTrue(got.exists(_.implId == "fs"))
-          },
-        ).provideLayerShared(integrationLayer)
-      else
-        suite("BlobStoreRepo")(
-          test("writes, reads, and deletes data") {
-            assertTrue(true)
-          },
-          test("upsert and fetch") {
-            assertTrue(true)
-          },
-        ) @@ TestAspect.ignore
-    suiteWithEnv @@ TestAspect.ifEnv("TESTCONTAINERS") { value =>
+    suite("BlobStoreRepo")(
+      test("writes, reads, and deletes data") {
+        for {
+          xa       <- ZIO.service[TransactorZIO]
+          _        <- Console.printLine("Writing data")
+          sampleRow = (
+                        key = Chunk.fill(32)(1.toByte),
+                        implId = "fs",
+                        buildFp = "build_fp",
+                        dvSchemaUrn = "dv_schema_urn",
+                        dvCanonical = "dv_canonical",
+                        dvJsonPreview = "dv_json_preview",
+                        status = "active",
+                      )
+          _        <- Console.printLine("Reading data")
+          _        <- xa.transact {
+                        Console.printLine("Inserting data") *>
+                          ZIO.attempt(sql"""
+            INSERT INTO blob_store (key, impl_id, build_fp, dv_schema_urn, dv_canonical_bin, dv_json_preview, status)
+            VALUES (${sampleRow.key}, ${sampleRow.implId}, ${sampleRow.buildFp}, ${sampleRow.dvSchemaUrn}, ${sampleRow.dvCanonical}, ${sampleRow.dvJsonPreview}, ${sampleRow.status})
+          """.query[Int].run()) *>
+                          Console.printLine("Reading data") *>
+                          ZIO.attempt(sql"""
+            SELECT * FROM blob_store WHERE key = ${sampleRow.key}
+          """.query[BlobStoreRow].run())
+                      }
+        } yield assertTrue(true)
+      },
+      test("upsert and fetch") {
+        for
+          repo <- ZIO.service[BlobStoreRepo]
+          row   = sampleRow
+          _    <- repo.upsert(row)
+          got  <- repo.get(row.key)
+          _    <- Console.printLine(got)
+        yield assertTrue(got.exists(_.implId == "fs"))
+      },
+    ) @@ TestAspect.ifEnv("TESTCONTAINERS") { value =>
       value.trim match
         case v if v.equalsIgnoreCase("1") || v.equalsIgnoreCase("true") || v.equalsIgnoreCase("yes") => true
         case _                                                                                       => false
