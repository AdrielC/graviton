package graviton.pg

import com.augustnagro.magnum.*
import com.augustnagro.magnum.pg.json.*
import graviton.db.*
import io.github.iltotore.iron.{zio as _, *}
import io.github.iltotore.iron.RuntimeConstraint
import io.github.iltotore.iron.constraint.all.*
import zio.*
import zio.Chunk
import zio.json.*
import zio.json.ast.Json
<<<<<<< HEAD
=======

>>>>>>> 9f92000f
export graviton.db.{
  BlockInsert,
  BlockKey,
  BlobKey,
  BlobStoreRow,
  BlobRepo,
  BlobStoreRepo,
  BlockRepo,
  Canon,
  Cursor,
  HashBytes,
  LocationStatus,
  Max,
  NonNegLong,
  PosLong,
  SmallBytes,
  StoreKey,
  StoreStatus,
}

given DbCodec[Chunk[Byte]] =
  DbCodec[Array[Byte]].biMap(Chunk.fromArray, _.toArray)

<<<<<<< HEAD
inline given [T, C](using DbCodec[T], Constraint[T, C]): DbCodec[T :| C] =
  summon[DbCodec[T]].biMap(_.refineUnsafe[C], _.asInstanceOf[T])
=======
given [A, C](using codec: DbCodec[A], constraint: RuntimeConstraint[A, C]): DbCodec[A :| C] =
  codec.biMap(
    value =>
      value
        .refineEither[C]
        .fold(err => throw IllegalArgumentException(s"${constraint.message}: $err"), identity),
    refined => refined.asInstanceOf[A],
  )
>>>>>>> 9f92000f

given DbCodec[java.util.UUID] =
  DbCodec[String].biMap(java.util.UUID.fromString, _.toString)

given DbCodec[PgRange[Long]] =
  DbCodec[String].biMap(
    s =>
      val stripped = s.stripPrefix("[").stripSuffix(")")
      val parts    = stripped.split(",", 2)
      val lower    = Option(parts.headOption.getOrElse(""))
        .filter(_.nonEmpty)
        .map(_.toLong)
      val upper    =
        if parts.length > 1 then Option(parts(1)).filter(_.nonEmpty).map(_.toLong) else None
      PgRange(lower, upper)
    ,
    r =>
      val lower = r.lower.map(_.toString).getOrElse("")
      val upper = r.upper.map(_.toString).getOrElse("")
      s"[$lower,$upper)",
  )

given DbCodec[StoreStatus] =
  DbCodec[String].biMap(StoreStatus.fromDbValue, _.dbValue)

given DbCodec[LocationStatus] =
  DbCodec[String].biMap(LocationStatus.fromDbValue, _.dbValue)

given DbCodec[StoreKey] =
  summon[DbCodec[Chunk[Byte]]].biMap(StoreKey.applyUnsafe(_), _.asInstanceOf[Chunk[Byte]])

given DbCodec[BlockKey] = DbCodec.derived

given DbCodec[BlobKey] = DbCodec.derived

given DbCodec[BlobStoreRow] = DbCodec.derived

given JsonBDbCodec[Json] with
  def encode(a: Json): String    =
    a.toJson
  def decode(json: String): Json =
    json
      .fromJson[Json]
      .fold(err => throw IllegalArgumentException(err), identity)<|MERGE_RESOLUTION|>--- conflicted
+++ resolved
@@ -10,10 +10,7 @@
 import zio.Chunk
 import zio.json.*
 import zio.json.ast.Json
-<<<<<<< HEAD
-=======
 
->>>>>>> 9f92000f
 export graviton.db.{
   BlockInsert,
   BlockKey,
@@ -37,19 +34,8 @@
 given DbCodec[Chunk[Byte]] =
   DbCodec[Array[Byte]].biMap(Chunk.fromArray, _.toArray)
 
-<<<<<<< HEAD
 inline given [T, C](using DbCodec[T], Constraint[T, C]): DbCodec[T :| C] =
   summon[DbCodec[T]].biMap(_.refineUnsafe[C], _.asInstanceOf[T])
-=======
-given [A, C](using codec: DbCodec[A], constraint: RuntimeConstraint[A, C]): DbCodec[A :| C] =
-  codec.biMap(
-    value =>
-      value
-        .refineEither[C]
-        .fold(err => throw IllegalArgumentException(s"${constraint.message}: $err"), identity),
-    refined => refined.asInstanceOf[A],
-  )
->>>>>>> 9f92000f
 
 given DbCodec[java.util.UUID] =
   DbCodec[String].biMap(java.util.UUID.fromString, _.toString)
