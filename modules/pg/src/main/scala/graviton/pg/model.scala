--- conflicted
+++ resolved
@@ -33,19 +33,8 @@
 given DbCodec[Chunk[Byte]] =
   DbCodec[Array[Byte]].biMap(Chunk.fromArray, _.toArray)
 
-<<<<<<< HEAD
 inline given [T, C](using DbCodec[T], Constraint[T, C]): DbCodec[T :| C] =
   summon[DbCodec[T]].biMap(_.refineUnsafe[C], _.asInstanceOf[T])
-=======
-given [A, C](using codec: DbCodec[A], constraint: RuntimeConstraint[A, C]): DbCodec[A :| C] =
-  codec.biMap(
-    value =>
-      value
-        .refineEither[C]
-        .fold(err => throw IllegalArgumentException(s"${constraint.message}: $err"), identity),
-    refined => refined.asInstanceOf[A],
-  )
->>>>>>> f603eed9
 
 given DbCodec[java.util.UUID] =
   DbCodec[String].biMap(java.util.UUID.fromString, _.toString)
