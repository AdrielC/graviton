package graviton.runtime.stores

import graviton.core.attributes.*
import graviton.core.bytes.*
import graviton.core.keys.*
import graviton.core.locator.*
import graviton.core.model.ByteConstraints
import graviton.runtime.model.*
import zio.*
import zio.stream.*

import java.time.Instant
import scala.collection.immutable.Map

final class InMemoryBlobStore private (
  blobs: Ref[Map[BinaryKey, StoredBlob]],
  scheme: String,
  bucket: String,
) extends BlobStore:

  override def put(plan: BlobWritePlan = BlobWritePlan()): BlobSink =
    ZSink
      .foldLeftChunks[Byte, ChunkBuilder[Byte]](ChunkBuilder.make[Byte]()) { (builder, chunk) =>
        builder ++= chunk
        builder
      }
      .mapZIO(builder => persist(builder.result(), plan))
      .ignoreLeftover

  override def get(key: BinaryKey): ZStream[Any, Throwable, Byte] =
    ZStream
      .fromZIO(
        blobs.get.flatMap { map =>
          ZIO
            .fromOption(map.get(key))
            .mapError(_ => new NoSuchElementException(s"Blob ${key.bits.digest.value} not found"))
        }
      )
      .flatMap(blob => ZStream.fromChunk(blob.bytes))

  override def stat(key: BinaryKey): ZIO[Any, Throwable, Option[BlobStat]] =
    blobs.get.map(_.get(key).map(_.stat))

  override def delete(key: BinaryKey): ZIO[Any, Throwable, Unit] =
    blobs.update(_ - key).unit

  private def persist(bytes: Chunk[Byte], plan: BlobWritePlan): IO[Throwable, BlobWriteResult] =
    for
<<<<<<< HEAD
      digest <- ZIO
                  .fromEither(Hasher.memory(HashAlgo.Sha256).update(bytes.toArray).result)
                  .mapError(msg => new IllegalArgumentException(msg))
      bits   <- ZIO
                  .fromEither(KeyBits.create(HashAlgo.Sha256, digest, bytes.length.toLong))
                  .mapError(msg => new IllegalArgumentException(msg))
      key    <- ZIO.fromEither(BinaryKey.blob(bits)).mapError(msg => new IllegalArgumentException(msg))
      size   <- ZIO
                  .fromEither(ByteConstraints.refineFileSize(bytes.length.toLong))
                  .mapError(msg => new IllegalArgumentException(msg))
      count  <- ZIO
                  .fromEither(ByteConstraints.refineChunkCount(deriveChunkCount(bytes.length)))
                  .mapError(msg => new IllegalArgumentException(msg))
      attrs   = plan.attributes
                  .confirmSize(size)
                  .confirmChunkCount(count)
      locator = plan.locatorHint.getOrElse(defaultLocator(key))
      stat    = BlobStat(size, digest.value, Instant.now())
      stored  = StoredBlob(bytes, locator, attrs, stat)
      _      <- blobs.update(_.updated(key, stored))
=======
      algoHasher    <- ZIO.fromEither(Hasher.systemDefault).mapError(err => new IllegalStateException(err))
      (algo, hasher) = algoHasher
      _              = hasher.update(bytes.toArray)
      digest        <- ZIO.fromEither(hasher.result).mapError(msg => new IllegalArgumentException(msg))
      bits          <- ZIO
                         .fromEither(KeyBits.create(algo, digest, bytes.length.toLong))
                         .mapError(msg => new IllegalArgumentException(msg))
      key           <- ZIO.fromEither(BinaryKey.blob(bits)).mapError(msg => new IllegalArgumentException(msg))
      size          <- ZIO
                         .fromEither(ByteConstraints.refineFileSize(bytes.length.toLong))
                         .mapError(msg => new IllegalArgumentException(msg))
      count         <- ZIO
                         .fromEither(ByteConstraints.refineChunkCount(deriveChunkCount(bytes.length)))
                         .mapError(msg => new IllegalArgumentException(msg))
      attrs          = plan.attributes
                         .confirmSize(Tracked.now(size, Source.Derived))
                         .confirmChunkCount(Tracked.now(count, Source.Derived))
      locator        = plan.locatorHint.getOrElse(defaultLocator(key))
      stat           = BlobStat(size, digest.value, Instant.now())
      stored         = StoredBlob(bytes, locator, attrs, stat)
      _             <- blobs.update(_.updated(key, stored))
>>>>>>> dde4ebe8
    yield BlobWriteResult(key, locator, attrs)

  private def deriveChunkCount(length: Int): Long =
    if length <= 0 then 0L
    else ((length - 1) / ByteConstraints.MaxBlockBytes + 1).toLong

  private def defaultLocator(key: BinaryKey): BlobLocator =
    BlobLocator(scheme, bucket, key.bits.digest.value)

private final case class StoredBlob(
  bytes: Chunk[Byte],
  locator: BlobLocator,
  attributes: BinaryAttributes,
  stat: BlobStat,
)

object InMemoryBlobStore:
  def make(bucket: String = "default", scheme: String = "memory"): UIO[InMemoryBlobStore] =
    Ref.make(Map.empty[BinaryKey, StoredBlob]).map(ref => new InMemoryBlobStore(ref, scheme, bucket))

  val layer: ULayer[BlobStore] =
    ZLayer.fromZIO(make())<|MERGE_RESOLUTION|>--- conflicted
+++ resolved
@@ -46,28 +46,6 @@
 
   private def persist(bytes: Chunk[Byte], plan: BlobWritePlan): IO[Throwable, BlobWriteResult] =
     for
-<<<<<<< HEAD
-      digest <- ZIO
-                  .fromEither(Hasher.memory(HashAlgo.Sha256).update(bytes.toArray).result)
-                  .mapError(msg => new IllegalArgumentException(msg))
-      bits   <- ZIO
-                  .fromEither(KeyBits.create(HashAlgo.Sha256, digest, bytes.length.toLong))
-                  .mapError(msg => new IllegalArgumentException(msg))
-      key    <- ZIO.fromEither(BinaryKey.blob(bits)).mapError(msg => new IllegalArgumentException(msg))
-      size   <- ZIO
-                  .fromEither(ByteConstraints.refineFileSize(bytes.length.toLong))
-                  .mapError(msg => new IllegalArgumentException(msg))
-      count  <- ZIO
-                  .fromEither(ByteConstraints.refineChunkCount(deriveChunkCount(bytes.length)))
-                  .mapError(msg => new IllegalArgumentException(msg))
-      attrs   = plan.attributes
-                  .confirmSize(size)
-                  .confirmChunkCount(count)
-      locator = plan.locatorHint.getOrElse(defaultLocator(key))
-      stat    = BlobStat(size, digest.value, Instant.now())
-      stored  = StoredBlob(bytes, locator, attrs, stat)
-      _      <- blobs.update(_.updated(key, stored))
-=======
       algoHasher    <- ZIO.fromEither(Hasher.systemDefault).mapError(err => new IllegalStateException(err))
       (algo, hasher) = algoHasher
       _              = hasher.update(bytes.toArray)
@@ -83,13 +61,12 @@
                          .fromEither(ByteConstraints.refineChunkCount(deriveChunkCount(bytes.length)))
                          .mapError(msg => new IllegalArgumentException(msg))
       attrs          = plan.attributes
-                         .confirmSize(Tracked.now(size, Source.Derived))
-                         .confirmChunkCount(Tracked.now(count, Source.Derived))
+                         .confirmSize(size)
+                         .confirmChunkCount(count)
       locator        = plan.locatorHint.getOrElse(defaultLocator(key))
       stat           = BlobStat(size, digest.value, Instant.now())
       stored         = StoredBlob(bytes, locator, attrs, stat)
       _             <- blobs.update(_.updated(key, stored))
->>>>>>> dde4ebe8
     yield BlobWriteResult(key, locator, attrs)
 
   private def deriveChunkCount(length: Int): Long =
