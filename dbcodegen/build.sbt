import sbt.CrossVersion

name := "dbcodegen"

<<<<<<< HEAD
=======
scalaVersion := "3.7.3"

>>>>>>> cb7aeb3e
lazy val scalateV        = "1.10.1"
lazy val postgresV       = "42.7.1"
lazy val schemacrawlerV  = "16.27.1"
lazy val embeddedPgV     = "2.0.4"
lazy val munitV          = "1.0.0"

libraryDependencies ++= Seq(
  "us.fatehi" % "schemacrawler-tools"       % schemacrawlerV,
  "us.fatehi" % "schemacrawler-postgresql"  % schemacrawlerV,
  "us.fatehi" % "schemacrawler-utility"     % schemacrawlerV,
  "us.fatehi" % "schemacrawler-api"         % schemacrawlerV,
  "us.fatehi" % "schemacrawler-sqlite"     % schemacrawlerV,
  "us.fatehi" % "schemacrawler-mysql"      % schemacrawlerV,
  "org.postgresql" % "postgresql"           % postgresV,
  "org.flywaydb"          % "flyway-core"              % "10.6.0",
  // "mysql"                 % "mysql-connector-java"     % "8.0.33",
  //   "org.mariadb.jdbc"      % "mariadb-java-client"      % "3.1.2",A
  "org.slf4j" % "slf4j-simple" % "2.0.16", // Better logging output control
  "org.scalameta" %% "scalameta" % "4.9.4" cross CrossVersion.for3Use2_13,
  "org.scalatra.scalate" %% "scalate-core" % scalateV exclude("org.scala-lang.modules", "scala-collection-compat_2.13"),
  "org.scalatra.scalate" %% "scalate-util" % scalateV exclude("org.scala-lang.modules", "scala-collection-compat_2.13")
)

libraryDependencies ++= Seq(
  "io.zonky.test"       % "embedded-postgres" % embeddedPgV % Test,
  "org.scalameta"      %% "munit"             % munitV       % Test,
)

// Exclude conflicting cross-version dependencies globally for this module
excludeDependencies ++= Seq(
  ExclusionRule("org.scala-lang.modules", "scala-collection-compat_2.13")
)

Compile / run / fork := true

// Configure logging to reduce noise and use proper output streams
Compile / run / javaOptions ++= Seq(
  "-Dorg.slf4j.simpleLogger.defaultLogLevel=warn", // Reduce SchemaCrawler noise
  "-Dorg.slf4j.simpleLogger.showDateTime=false",
  "-Dorg.slf4j.simpleLogger.showThreadName=false", 
  "-Dorg.slf4j.simpleLogger.showLogName=false",
  "-Dorg.slf4j.simpleLogger.showShortLogName=true",
  "-Djava.util.logging.config.file=", // Disable java.util.logging
  "-Djava.util.logging.SimpleFormatter.format=[%1$tH:%1$tM:%1$tS] %4$s: %5$s%6$s%n"
)

// local to tool module: allow warnings
ThisBuild / scalacOptions --= Seq("-Werror", "-Xfatal-warnings")

Test / fork := true
Test / parallelExecution := false

testFrameworks += new TestFramework("munit.Framework")<|MERGE_RESOLUTION|>--- conflicted
+++ resolved
@@ -2,11 +2,8 @@
 
 name := "dbcodegen"
 
-<<<<<<< HEAD
-=======
 scalaVersion := "3.7.3"
 
->>>>>>> cb7aeb3e
 lazy val scalateV        = "1.10.1"
 lazy val postgresV       = "42.7.1"
 lazy val schemacrawlerV  = "16.27.1"
