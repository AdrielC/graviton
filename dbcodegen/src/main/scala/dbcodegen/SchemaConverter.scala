--- conflicted
+++ resolved
@@ -38,19 +38,12 @@
             .orElse(pgColumnInfo.get(colName.toUpperCase))
           val (scalaType, dataEnum) = columnToScalaType(schema, connection, column, pgInfo, config)
           val dataColumn = DataColumn(
-<<<<<<< HEAD
-            column.getName,
-            scalaType,
-            column,
-            pgInfo,
-=======
             name = column.getName,
             scalaType = scalaType,
             db = column,
             pgType = pgInfo,
             checkConstraints = Seq.empty,
             domain = pgInfo.flatMap(_.domainName),
->>>>>>> cb7aeb3e
           )
 
           (dataColumn, dataEnum)
