# Graviton

Graviton is a ZIO‑native port of the Binny binary storage layer. It provides
content‑addressable storage, block deduplication, and streaming APIs for
Quasar and other applications.

## Getting Started

- [Installation](getting-started/installation.md)
- [Quick Start](getting-started/quick-start.md)

## Modules

* **core** – base types and in‑memory stores used in tests and examples.
* **fs** – filesystem backed blob store.
* **s3** – S3‑compatible blob store usable with AWS or MinIO.
* **tika** – media type detection utilities backed by Apache Tika.
* **metrics** – Prometheus instrumentation for core operations.
* [Logging](logging.md) – structured logging with correlation IDs.
* [Scan utilities](scan.md) – composable streaming transformers.

See [architecture.md](architecture.md) for a high‑level overview of the storage
stack.

Additional details about the layered model and terminology live in
[binary-store.md](binary-store.md).

See the [examples](examples/index.md) for end‑to‑end CLI and HTTP gateway
walkthroughs.

<<<<<<< HEAD
## CAS Layer

* [CAS Layer Spec](cas-layer-spec.md)
* [Roadmap](roadmap.md)
=======
Further background:

* [Design goals](design-goals.md) – overview of implemented features and active
  work.
* [Use cases](use-cases.md) – real‑world scenarios Graviton is built to support.
* [Chunking strategies](chunking.md) – guidance on tuning the rolling hash
  chunker.
>>>>>>> 41ee651e
<|MERGE_RESOLUTION|>--- conflicted
+++ resolved
@@ -28,17 +28,7 @@
 See the [examples](examples/index.md) for end‑to‑end CLI and HTTP gateway
 walkthroughs.
 
-<<<<<<< HEAD
 ## CAS Layer
 
 * [CAS Layer Spec](cas-layer-spec.md)
-* [Roadmap](roadmap.md)
-=======
-Further background:
-
-* [Design goals](design-goals.md) – overview of implemented features and active
-  work.
-* [Use cases](use-cases.md) – real‑world scenarios Graviton is built to support.
-* [Chunking strategies](chunking.md) – guidance on tuning the rolling hash
-  chunker.
->>>>>>> 41ee651e
+* [Roadmap](roadmap.md)