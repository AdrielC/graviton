--- conflicted
+++ resolved
@@ -177,12 +177,9 @@
     libraryDependencies ++= Seq(
       "dev.zio" %% "zio-schema"  % V.zioSchema,
       "dev.zio" %% "zio-schema-derivation" % V.zioSchema,
-<<<<<<< HEAD
       "io.getkyo" %% "kyo-data" % "0.19.0",
       "dev.zio" %% "zio-schema-json" % V.zioSchema,
-=======
       "dev.zio" %% "zio-json" % "0.7.3",
->>>>>>> dde4ebe8
       "dev.zio" %% "zio-prelude" % V.zioPrelude,
       "org.scodec" %% "scodec-core" % "2.3.3",
       "io.github.iltotore" %% "iron" % V.iron,
