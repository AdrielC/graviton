import cats.instances.set
enablePlugins(
  ZioSbtEcosystemPlugin,
  ZioSbtCiPlugin,
)

import scala.sys.process.*
import sbtunidoc.ScalaUnidocPlugin.autoImport._
// import dbcodegen.plugin.DbCodegenPlugin.autoImport._

ThisBuild / scalaVersion  := "3.7.2"
ThisBuild / organization  := "io.quasar"
ThisBuild / versionScheme := Some("semver-spec")
ThisBuild / name          := "graviton"

lazy val zioV            = "2.1.20"
lazy val zioPreludeV     = "1.0.0-RC41"
lazy val ironV           = "3.2.0"
lazy val zioSchemaV      = "1.7.4"
lazy val zioJsonV        = "0.6.2"
lazy val zioMetricsV     = "2.4.3"
lazy val zioCacheV       = "0.2.4"
lazy val zioRocksdbV     = "0.4.4"
lazy val zioConfigV      = "4.0.4"
lazy val testContainersV = "1.19.7"
lazy val zioLoggingV     = "2.2.4"
lazy val magnumV         = "2.0.0-M2"
lazy val postgresV       = "42.7.3"

lazy val generatePgSchemas = taskKey[Seq[java.io.File]](
  "Generate DB schemas and snapshot into modules/pg/src/main/scala/graviton/db"
)

// Task to bootstrap local Postgres and stream output via sbt logger
lazy val setUpPg = taskKey[Unit]("Bootstrap local Postgres (Podman) and stream logs")
ThisBuild / setUpPg := {
  val log     = streams.value.log
  val workDir = (ThisBuild / baseDirectory).value

  val host       = (ThisBuild / pgHost).value
  val portString = (ThisBuild / pgPort).value
  val port       = scala.util.Try(portString.toInt).getOrElse(5432)

  def pgReachable(): Boolean = {
    val socket = new java.net.Socket()
    try {
      socket.connect(new java.net.InetSocketAddress(host, port), 1500)
      true
    } catch {
      case _: Throwable => false
    } finally {
      try socket.close()
      catch { case _: Throwable => () }
    }
  }

  def dockerAvailable(): Boolean =
    // check if docker is present and responsive
    Process(Seq("docker", "info"), workDir).!(ProcessLogger(_ => (), _ => ())) == 0

  if (pgReachable()) {
    log.info(s"Postgres detected at $host:$port. Skipping bootstrap.")
  } else if (dockerAvailable()) {
    log.warn(
      "Docker is available but Postgres is not reachable. Skipping Podman bootstrap. " +
        "Start your database with Docker or adjust PG_* settings if needed."
    )
  } else {
    val cmd  = Seq("./scripts/bootstrap-podman-postgres.sh", "--fix-rootless")
    log.info(s"Constrained environment detected (no Docker). Running: ${cmd.mkString(" ")} (cwd=${workDir.getAbsolutePath})")
    val exit = Process(cmd, workDir).!(ProcessLogger(out => log.info(out), err => log.error(err)))
    if (exit == 0) {
      if (pgReachable()) log.info(s"Postgres is now reachable at $host:$port.")
      else log.warn(s"Podman bootstrap completed but Postgres still not reachable at $host:$port.")
    } else {
      log.error(s"Podman Postgres bootstrap failed with exit code $exit")
    }
  }
}

// Run setUpPg automatically on sbt startup
ThisBuild / onLoad := {
  val prev = (ThisBuild / onLoad).value
  (state: State) => {
    val s1 = prev(state)
    "setUpPg" :: s1
  }
}

lazy val commonSettings = Seq(
  libraryDependencies ++= Seq(
    "dev.zio"            %% "zio"                   % zioV,
    "dev.zio"            %% "zio-streams"           % zioV,
    "dev.zio"            %% "zio-cache"             % zioCacheV,
    "dev.zio"            %% "zio-prelude"           % zioPreludeV,
    "dev.zio"            %% "zio-schema"            % zioSchemaV,
    "dev.zio"            %% "zio-schema-derivation" % zioSchemaV,
    "dev.zio"            %% "zio-schema-json"       % zioSchemaV,
    "dev.zio"            %% "zio-config"            % zioConfigV,
    "dev.zio"            %% "zio-config-typesafe"   % zioConfigV,
    "dev.zio"            %% "zio-config-magnolia"   % zioConfigV,
    "io.github.iltotore" %% "iron"                  % ironV,
    "io.github.iltotore" %% "iron-zio"              % ironV,
    "io.github.rctcwyvrn" % "blake3"                % "1.3",
    "dev.zio"            %% "zio-logging"           % zioLoggingV,
    "dev.zio"            %% "zio-test"              % zioV % Test,
    "dev.zio"            %% "zio-test-sbt"          % zioV % Test,
    "dev.zio"            %% "zio-test-magnolia"     % zioV % Test,
  ),
  testFrameworks += new TestFramework("zio.test.sbt.ZTestFramework"),
)

lazy val root = (project in file("."))
  .aggregate(core, fs, s3, tika, metrics, pg, docs)
  .settings(name := "graviton")

lazy val core = project
  .in(file("modules/core"))
  .settings(
    name := "graviton-core"
  )
  .settings(commonSettings)

lazy val fs = project
  .in(file("modules/fs"))
  .dependsOn(core)
  .settings(
    name := "graviton-fs",
    libraryDependencies ++= Seq(
      "dev.zio"           %% "zio-rocksdb"    % zioRocksdbV,
      "org.testcontainers" % "testcontainers" % testContainersV % Test,
    ),
  )
  .settings(commonSettings)

lazy val s3 = project
  .in(file("modules/s3"))
  .dependsOn(core)
  .settings(
    name := "graviton-s3",
    libraryDependencies ++= Seq(
      "io.minio"           % "minio" % "8.5.9",
      "org.testcontainers" % "minio" % testContainersV % Test,
    ),
  )
  .settings(commonSettings)

lazy val metrics = project
  .in(file("modules/metrics"))
  .dependsOn(core)
  .settings(
    name                             := "graviton-metrics",
    libraryDependencies += "dev.zio" %% "zio-metrics-connectors-prometheus" % zioMetricsV,
  )
  .settings(commonSettings)

lazy val pg = project
  .in(file("modules/pg"))
  .dependsOn(core)
  .settings(
    name := "graviton-pg",
    // on-demand schema generation snapshot directory (checked into VCS)
    Compile / unmanagedSourceDirectories += (
      baseDirectory.value / "src" / "main" / "scala" / "graviton" / "db"
    ),
    // keep your existing deps:
    libraryDependencies ++= Seq(
      "com.augustnagro"   %% "magnum"     % magnumV,
      "com.augustnagro"   %% "magnumpg"   % magnumV,
      "com.augustnagro"   %% "magnumzio"  % magnumV,
      "org.postgresql"     % "postgresql" % postgresV,
      "com.zaxxer"         % "HikariCP"   % "5.1.0",
      "org.testcontainers" % "postgresql" % testContainersV % Test,
    ),
  )
  .settings(commonSettings)
  .settings(Test / fork := true)
  .settings(
    Test / javaOptions ++= Seq(
      "-DTESTCONTAINERS_RYUK_DISABLED=false",
      "-DTESTCONTAINERS_CHECKS_DISABLE=false",
      "-DTC_LOG_LEVEL=DEBUG",
      "-Dcom.zaxxer.hikari.level=DEBUG", // optional: Hikari debug
    )
  )
  .settings(
    Test / envVars ++= Map(
      "TESTCONTAINERS_RYUK_DISABLED"  -> "false",
      "TESTCONTAINERS_CHECKS_DISABLE" -> "false",
      "TC_LOG_LEVEL"                  -> "DEBUG",
    )
  )
  .settings(
    pgHost     := sys.env.get("PG_HOST").getOrElse("127.0.0.1"),
    pgPort     := sys.env.get("PG_PORT").getOrElse("5432"),
    pgDatabase := sys.env.get("PG_DATABASE").getOrElse("postgres"),
    pgUsername := sys.env.get("PG_USERNAME").getOrElse("postgres"),
    pgPassword := sys.env.get("PG_PASSWORD").getOrElse("postgres"),
  )
  .settings(
    Test / envVars ++= Map(
      "PG_HOST"     -> pgHost.value,
      "PG_PORT"     -> pgPort.value,
      "PG_DATABASE" -> pgDatabase.value,
      "PG_USERNAME" -> pgUsername.value,
      "PG_PASSWORD" -> pgPassword.value,
    )
  )

lazy val dbcodegen = project
  .in(file("dbcodegen"))
  .settings(
    name := "graviton-dbcodegen"
  )
  .settings(commonSettings)

lazy val tika = project
  .in(file("modules/tika"))
  .dependsOn(core)
  .settings(
    name                                    := "graviton-tika",
    libraryDependencies += "org.apache.tika" % "tika-core" % "2.9.1",
  )
  .settings(commonSettings)

lazy val docs = project
  .in(file("docs"))
  .dependsOn(core, fs, s3, tika)
  .settings(
<<<<<<< HEAD
    publish / skip := true,
    mdocIn         := baseDirectory.value / "src/main/mdoc",
    mdocOut        := baseDirectory.value / "target/mdoc",
    mdocVariables  := Map("VERSION" -> version.value),
    // Custom lightweight website builder to generate a Pages-ready folder
    Compile / compile := (Compile / compile).value,
    buildWebsite := {
      val log        = streams.value.log
      val docsBase   = baseDirectory.value
      val outDir     = docsBase / "target" / "site"
      val mdocOutDir = mdocOut.value

      // Run mdoc to ensure latest markdown -> html/md transformations
      mdoc.toTask("").value

      IO.delete(outDir)
      IO.createDirectory(outDir)
      // Copy mdoc output tree to site
      IO.copyDirectory(mdocOutDir, outDir)

      // Ensure Pages essentials
      IO.touch(outDir / ".nojekyll")
      val indexHtml = outDir / "index.html"
      if (!indexHtml.exists) {
        IO.write(indexHtml,
          """<!doctype html><html lang=\"en\"><head><meta charset=\"utf-8\"/><meta name=\"viewport\" content=\"width=device-width, initial-scale=1\"/><title>Graviton Docs</title></head><body><h1>Graviton Documentation</h1><p>Open docs entry point:</p><ul><li><a href=\"./index.md\">index.md</a></li></ul></body></html>"""
        )
      }
      IO.copyFile(indexHtml, outDir / "404.html")
      log.info(s"Website built at ${outDir.getAbsolutePath}")
    },
    generateReadme := {
      // No-op placeholder to satisfy CI step; customize as needed
      streams.value.log.info("Skipping generateReadme (no-op)")
    }
=======
    publish / skip                             := true,
    moduleName                                 := "graviton-docs",
    scalacOptions -= "-Yno-imports",
    scalacOptions -= "-Xfatal-warnings",
    projectName                                := "graviton",
    mainModuleName                             := (core / moduleName).value,
    projectStage                               := ProjectStage.ProductionReady,
    ScalaUnidoc / unidoc / unidocProjectFilter := inProjects(core, fs, s3, tika, metrics, pg),
    mdocIn                                     := baseDirectory.value / "src/main/mdoc",
    mdocOut                                    := baseDirectory.value / "target/mdoc",
    mdocVariables                              := Map("VERSION" -> version.value),
>>>>>>> de9dcb2c
  )
  .enablePlugins(MdocPlugin, WebsitePlugin)

// Convenience alias to generate and snapshot PG schemas on demand via in-repo tool
addCommandAlias(
  "genPg",
  "dbcodegen/runMain dbcodegen.DbMain -Ddbcodegen.template=modules/pg/codegen/magnum.ssp -Ddbcodegen.out=modules/pg/src/main/scala/graviton/db",
)

lazy val pgHost = settingKey[String]("PG_HOST")
ThisBuild / pgHost := sys.env.get("PG_HOST").getOrElse("127.0.0.1")

lazy val pgPort = settingKey[String]("PG_PORT")
ThisBuild / pgPort := sys.env.get("PG_PORT").getOrElse("5432")

lazy val pgPassword = settingKey[String]("PG_PASSWORD")
ThisBuild / pgPassword := sys.env.get("PG_PASSWORD").getOrElse("postgres")

lazy val pgDatabase = settingKey[String]("PG_DATABASE")
ThisBuild / pgDatabase := sys.env.get("PG_DATABASE").getOrElse("postgres")

lazy val pgUsername = settingKey[String]("PG_USERNAME")
ThisBuild / pgUsername := sys.env.get("PG_USERNAME").getOrElse("postgres")<|MERGE_RESOLUTION|>--- conflicted
+++ resolved
@@ -227,43 +227,6 @@
   .in(file("docs"))
   .dependsOn(core, fs, s3, tika)
   .settings(
-<<<<<<< HEAD
-    publish / skip := true,
-    mdocIn         := baseDirectory.value / "src/main/mdoc",
-    mdocOut        := baseDirectory.value / "target/mdoc",
-    mdocVariables  := Map("VERSION" -> version.value),
-    // Custom lightweight website builder to generate a Pages-ready folder
-    Compile / compile := (Compile / compile).value,
-    buildWebsite := {
-      val log        = streams.value.log
-      val docsBase   = baseDirectory.value
-      val outDir     = docsBase / "target" / "site"
-      val mdocOutDir = mdocOut.value
-
-      // Run mdoc to ensure latest markdown -> html/md transformations
-      mdoc.toTask("").value
-
-      IO.delete(outDir)
-      IO.createDirectory(outDir)
-      // Copy mdoc output tree to site
-      IO.copyDirectory(mdocOutDir, outDir)
-
-      // Ensure Pages essentials
-      IO.touch(outDir / ".nojekyll")
-      val indexHtml = outDir / "index.html"
-      if (!indexHtml.exists) {
-        IO.write(indexHtml,
-          """<!doctype html><html lang=\"en\"><head><meta charset=\"utf-8\"/><meta name=\"viewport\" content=\"width=device-width, initial-scale=1\"/><title>Graviton Docs</title></head><body><h1>Graviton Documentation</h1><p>Open docs entry point:</p><ul><li><a href=\"./index.md\">index.md</a></li></ul></body></html>"""
-        )
-      }
-      IO.copyFile(indexHtml, outDir / "404.html")
-      log.info(s"Website built at ${outDir.getAbsolutePath}")
-    },
-    generateReadme := {
-      // No-op placeholder to satisfy CI step; customize as needed
-      streams.value.log.info("Skipping generateReadme (no-op)")
-    }
-=======
     publish / skip                             := true,
     moduleName                                 := "graviton-docs",
     scalacOptions -= "-Yno-imports",
@@ -274,8 +237,7 @@
     ScalaUnidoc / unidoc / unidocProjectFilter := inProjects(core, fs, s3, tika, metrics, pg),
     mdocIn                                     := baseDirectory.value / "src/main/mdoc",
     mdocOut                                    := baseDirectory.value / "target/mdoc",
-    mdocVariables                              := Map("VERSION" -> version.value),
->>>>>>> de9dcb2c
+    mdocVariables                              := Map("VERSION" -> version.value)
   )
   .enablePlugins(MdocPlugin, WebsitePlugin)
 
